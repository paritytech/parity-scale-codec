--- conflicted
+++ resolved
@@ -5,19 +5,12 @@
 The format is based on [Keep a Changelog](https://keepachangelog.com/en/1.0.0/),
 and this crate adheres to [Semantic Versioning](https://semver.org/spec/v2.0.0.html).
 
-<<<<<<< HEAD
-## [3.7.3]
-
-### Added
-
-- Added `DecodeWithMemLimit` trait and derive macro. [#616](https://github.com/paritytech/parity-scale-codec/pull/616)
-- `Encode` and `Decode` derive macros checks and enforce that enum variant indices are unique. [#653](https://github.com/paritytech/parity-scale-codec/pull/653)
-- `CountedInput` type, a wrapper of `Input` that tracks the number of byte read. [#630](https://github.com/paritytech/parity-scale-codec/pull/630)
-
-### Fixed
-
-- `MaxEncodedLen` no longer bound for skipped variants. [#622](https://github.com/paritytech/parity-scale-codec/pull/622)
-=======
+## Unreleased
+
+### Fixed
+
+- Fix added bounds in `Decode` and `Encode` derive macros. ([#689](https://github.com/paritytech/parity-scale-codec/pull/689))
+
 ## [3.7.0] - 2024-11-18
 
 ### Added
@@ -33,7 +26,6 @@
 
 - Fix MaxEncodedLen derive macro for enum with skipped variant ([#622](https://github.com/paritytech/parity-scale-codec/pull/622))
 - Use MAX_PREALLOCATION consistently [#605](https://github.com/paritytech/parity-scale-codec/pull/605)
->>>>>>> a0b393ba
 
 ## [3.6.4] - 2023-07-14
 
