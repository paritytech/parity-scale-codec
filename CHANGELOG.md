--- conflicted
+++ resolved
@@ -5,11 +5,10 @@
 The format is based on [Keep a Changelog](https://keepachangelog.com/en/1.0.0/),
 and this crate adheres to [Semantic Versioning](https://semver.org/spec/v2.0.0.html).
 
-## [3.5.0]
+## [3.6.0]
 
 ### Added
 
-<<<<<<< HEAD
 - Added `Decode::decode_into` to allow deserializing into unitialized memory.
 - Added `DecodeContext` and `DecodeFinished` types to be used with `Decode::decode_into`.
 
@@ -18,9 +17,12 @@
 - Trying to deserialize a big boxed array (e.g. `Box<[u8; 1024 * 1024 * 1024]>`) won't overflow the stack anymore.
 - Trying to deserialize big nested enums with many variants won't overflow the stack anymore.
 - Elements of partially read arrays will now be properly dropped if the whole array wasn't decoded.
-=======
+
+## [3.5.0]
+
+### Added
+
 - `ConstEncodedLen` marker trait for types that implement `MaxEncodedLen`. [#428](https://github.com/paritytech/parity-scale-codec/pull/428)
->>>>>>> ceeb59ce
 
 ## [3.4.0]
 
