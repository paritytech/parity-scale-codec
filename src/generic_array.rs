--- conflicted
+++ resolved
@@ -48,10 +48,6 @@
 #[cfg(test)]
 mod tests {
 	use super::*;
-<<<<<<< HEAD
-	use crate::assert_decode;
-=======
->>>>>>> c116844e
 	use generic_array::{typenum, GenericArray, arr};
 
 	#[test]
