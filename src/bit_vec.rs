--- conflicted
+++ resolved
@@ -46,15 +46,11 @@
 	}
 }
 
-<<<<<<< HEAD
 impl<C: Cursor, T: BitStore + FromByteSlice> Decode for BitVec<C, T> {
-=======
-impl<C: Cursor, T: Bits + FromByteSlice> Decode for BitVec<C, T> {
 	fn min_encoded_len() -> usize {
 		<Compact<u32>>::min_encoded_len()
 	}
 
->>>>>>> 2b66d2ce
 	fn decode<I: Input>(input: &mut I) -> Result<Self, Error> {
 		<Compact<u32>>::decode(input).and_then(move |Compact(bits)| {
 			let bits = bits as usize;
@@ -76,15 +72,11 @@
 	}
 }
 
-<<<<<<< HEAD
 impl<C: Cursor, T: BitStore + FromByteSlice> Decode for BitBox<C, T> {
-=======
-impl<C: Cursor, T: Bits + FromByteSlice> Decode for BitBox<C, T> {
 	fn min_encoded_len() -> usize {
 		<BitVec<C, T>>::min_encoded_len()
 	}
 
->>>>>>> 2b66d2ce
 	fn decode<I: Input>(input: &mut I) -> Result<Self, Error> {
 		Ok(Self::from_bitslice(BitVec::<C, T>::decode(input)?.as_bitslice()))
 	}
