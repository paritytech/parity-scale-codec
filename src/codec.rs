// Copyright 2017, 2018 Parity Technologies
//
// Licensed under the Apache License, Version 2.0 (the "License");
// you may not use this file except in compliance with the License.
// You may obtain a copy of the License at
//
//     http://www.apache.org/licenses/LICENSE-2.0
//
// Unless required by applicable law or agreed to in writing, software
// distributed under the License is distributed on an "AS IS" BASIS,
// WITHOUT WARRANTIES OR CONDITIONS OF ANY KIND, either express or implied.
// See the License for the specific language governing permissions and
// limitations under the License.

//! Serialisation.

use crate::alloc::vec::Vec;
use crate::alloc::boxed::Box;
use crate::alloc::collections::{BTreeMap, BTreeSet, VecDeque, LinkedList, BinaryHeap};

use crate::compact::{Compact, CompactLen};

#[cfg(any(feature = "std", feature = "full"))]
use crate::alloc::{
	string::String,
	borrow::Cow,
};

use core::{mem, slice, ops::Deref};
use core::marker::PhantomData;
use core::iter::FromIterator;
use arrayvec::ArrayVec;

#[cfg(feature = "std")]
use std::fmt;

#[cfg_attr(feature = "std", derive(Debug))]
#[derive(PartialEq)]
#[cfg(feature = "std")]
/// Descriptive error type
pub struct Error(&'static str);

#[cfg(not(feature = "std"))]
#[derive(PartialEq)]
pub struct Error;

impl Error {
	#[cfg(feature = "std")]
	/// Error description
	///
	/// This function returns an actual error str when running in `std`
	/// environment, but `""` on `no_std`.
	pub fn what(&self) -> &'static str {
		self.0
	}

	#[cfg(not(feature = "std"))]
	/// Error description
	///
	/// This function returns an actual error str when running in `std`
	/// environment, but `""` on `no_std`.
	pub fn what(&self) -> &'static str {
		""
	}
}

#[cfg(feature = "std")]
impl std::fmt::Display for Error {
	fn fmt(&self, f: &mut fmt::Formatter) -> fmt::Result {
		write!(f, "{}", self.0)
	}
}

#[cfg(feature = "std")]
impl std::error::Error for Error {
	fn description(&self) -> &str {
		self.0
	}
}

impl From<&'static str> for Error {
	#[cfg(feature = "std")]
	fn from(s: &'static str) -> Error {
		Error(s)
	}

	#[cfg(not(feature = "std"))]
	fn from(_s: &'static str) -> Error {
		Error
	}
}

/// Trait that allows reading of data into a slice.
pub trait Input {
	/// Read into the provided input slice. Returns the number of bytes read.
	///
	/// Note that this function should be more like `std::io::Read::read_exact`
	/// than `std::io::Read::read`. I.e. the buffer should always be filled
	/// with as many bytes as available and if `n < into.len()` is returned
	/// then it should mean that there was not enough bytes available and the
	/// `Input` is drained.
	///
	/// Callers of this function should not need to call again if `n < into.len()`
	/// is returned.
	fn read(&mut self, into: &mut [u8]) -> Result<usize, Error>;

	/// Read a single byte from the input.
	fn read_byte(&mut self) -> Result<u8, Error> {
		let mut buf = [0u8];
		self.read(&mut buf[..])?;
		Ok(buf[0])
	}
}

#[cfg(not(feature = "std"))]
impl<'a> Input for &'a [u8] {
	fn read(&mut self, into: &mut [u8]) -> Result<usize, Error> {
		if into.len() > self.len() {
			return Err("".into());
		}
		let len = core::cmp::min(into.len(), self.len());
		into[..len].copy_from_slice(&self[..len]);
		*self = &self[len..];
		Ok(len)
	}
}

#[cfg(feature = "std")]
impl From<std::io::Error> for Error {
	fn from(_err: std::io::Error) -> Self {
		"io error".into()
	}
}

#[cfg(feature = "std")]
impl<R: std::io::Read> Input for R {
	fn read(&mut self, into: &mut [u8]) -> Result<usize, Error> {
		(self as &mut dyn std::io::Read).read_exact(into)?;
		Ok(into.len())
	}
}

/// Trait that allows writing of data.
pub trait Output: Sized {
	/// Write to the output.
	fn write(&mut self, bytes: &[u8]);

	/// Write a single byte to the output.
	fn push_byte(&mut self, byte: u8) {
		self.write(&[byte]);
	}

	/// Write encoding of given value to the output.
	fn push<V: Encode + ?Sized>(&mut self, value: &V) {
		value.encode_to(self);
	}
}

#[cfg(not(feature = "std"))]
impl Output for Vec<u8> {
	fn write(&mut self, bytes: &[u8]) {
		self.extend_from_slice(bytes)
	}
}

#[cfg(feature = "std")]
impl<W: std::io::Write> Output for W {
	fn write(&mut self, bytes: &[u8]) {
		(self as &mut dyn std::io::Write).write_all(bytes).expect("Codec outputs are infallible");
	}
}

/// This enum must not be exported and must only be instantiable by parity-scale-codec.
/// Because implementation of Encode and Decode for u8 is done in this crate
/// and there is not other usage.
pub enum IsU8 {
	Yes,
	No,
}

/// Trait that allows zero-copy write of value-references to slices in LE format.
///
/// Implementations should override `using_encoded` for value types and `encode_to` and `size_hint` for allocating types.
/// Wrapper types should override all methods.
pub trait Encode {
	#[doc(hidden)]
	// This const is used to optimise implementation of codec for Vec<u8>.
	const IS_U8: IsU8 = IsU8::No;

	/// If possible give a hint of expected size of the encoding.
	///
	/// This method is used inside default implementation of `encode`
	/// to avoid re-allocations.
	fn size_hint(&self) -> usize {
		0
	}

	/// Convert self to a slice and append it to the destination.
	fn encode_to<T: Output>(&self, dest: &mut T) {
		self.using_encoded(|buf| dest.write(buf));
	}

	/// Convert self to an owned vector.
	fn encode(&self) -> Vec<u8> {
		let mut r = Vec::with_capacity(self.size_hint());
		self.encode_to(&mut r);
		r
	}

	/// Convert self to a slice and then invoke the given closure with it.
	fn using_encoded<R, F: FnOnce(&[u8]) -> R>(&self, f: F) -> R {
		f(&self.encode())
	}
}

/// Trait that allows to append items to an encoded representation without
/// decoding all previous added items.
pub trait EncodeAppend {
	/// The item that will be appended.
	type Item: Encode;

	/// Append `to_append` items to the given `self_encoded` representation.
	fn append(self_encoded: Vec<u8>, to_append: &[Self::Item]) -> Result<Vec<u8>, Error>;
}

/// Trait that allows zero-copy read of value-references from slices in LE format.
pub trait Decode: Sized {
	#[doc(hidden)]
	const IS_U8: IsU8 = IsU8::No;

	/// Attempt to deserialise the value from input.
	fn decode<I: Input>(value: &mut I) -> Result<Self, Error>;
}

/// Trait that allows zero-copy read/write of value-references to/from slices in LE format.
pub trait Codec: Decode + Encode {}
impl<S: Decode + Encode> Codec for S {}

/// A marker trait for types that wrap other encodable type.
///
/// Such types should not carry any additional information
/// that would require to be encoded, because the encoding
/// is assumed to be the same as the wrapped type.
pub trait WrapperTypeEncode: Deref {}

impl<T> WrapperTypeEncode for Vec<T> {}
impl<T: ?Sized> WrapperTypeEncode for Box<T> {}
impl<'a, T: ?Sized> WrapperTypeEncode for &'a T {}
impl<'a, T: ?Sized> WrapperTypeEncode for &'a mut T {}

#[cfg(any(feature = "std", feature = "full"))]
impl<'a, T: ToOwned + ?Sized> WrapperTypeEncode for Cow<'a, T> {}
#[cfg(any(feature = "std", feature = "full"))]
impl<T: ?Sized> WrapperTypeEncode for std::sync::Arc<T> {}
#[cfg(any(feature = "std", feature = "full"))]
impl<T: ?Sized> WrapperTypeEncode for std::rc::Rc<T> {}
#[cfg(any(feature = "std", feature = "full"))]
impl WrapperTypeEncode for String {}

impl<T, X> Encode for X where
	T: Encode + ?Sized,
	X: WrapperTypeEncode<Target=T>,
{
	fn size_hint(&self) -> usize {
		(&**self).size_hint()
	}

	fn using_encoded<R, F: FnOnce(&[u8]) -> R>(&self, f: F) -> R {
		(&**self).using_encoded(f)
	}

	fn encode(&self) -> Vec<u8> {
		(&**self).encode()
	}

	fn encode_to<W: Output>(&self, dest: &mut W) {
		(&**self).encode_to(dest)
	}
}

/// A marker trait for types that can be created solely from other decodable types.
///
/// The decoding of such type is assumed to be the same as the wrapped type.
pub trait WrapperTypeDecode: Sized {
	/// A wrapped type.
	type Wrapped: Into<Self>;
}
impl<T> WrapperTypeDecode for Box<T> {
	type Wrapped = T;
}
#[cfg(any(feature = "std", feature = "full"))]
impl<T> WrapperTypeDecode for std::sync::Arc<T> {
	type Wrapped = T;
}
#[cfg(any(feature = "std", feature = "full"))]
impl<T> WrapperTypeDecode for std::rc::Rc<T> {
	type Wrapped = T;
}

impl<T, X> Decode for X where
	T: Decode + Into<X>,
	X: WrapperTypeDecode<Wrapped=T>,
{
	fn decode<I: Input>(input: &mut I) -> Result<Self, Error> {
		Ok(T::decode(input)?.into())
	}
}

/// Something that can be encoded as a reference.
pub trait EncodeAsRef<'a, T: 'a> {
	/// The reference type that is used for encoding.
	type RefType: Encode + From<&'a T>;
}

impl<T: Encode, E: Encode> Encode for Result<T, E> {
	fn size_hint(&self) -> usize {
		1 + match *self {
			Ok(ref t) => t.size_hint(),
			Err(ref t) => t.size_hint(),
		}
	}

	fn encode_to<W: Output>(&self, dest: &mut W) {
		match *self {
			Ok(ref t) => {
				dest.push_byte(0);
				t.encode_to(dest);
			}
			Err(ref e) => {
				dest.push_byte(1);
				e.encode_to(dest);
			}
		}
	}
}

impl<T: Decode, E: Decode> Decode for Result<T, E> {
	fn decode<I: Input>(input: &mut I) -> Result<Self, Error> {
		match input.read_byte()? {
			0 => Ok(Ok(T::decode(input)?)),
			1 => Ok(Err(E::decode(input)?)),
			_ => Err("unexpected first byte decoding Result".into()),
		}
	}
}

/// Shim type because we can't do a specialised implementation for `Option<bool>` directly.
#[derive(Eq, PartialEq, Clone, Copy)]
pub struct OptionBool(pub Option<bool>);

impl core::fmt::Debug for OptionBool {
	fn fmt(&self, f: &mut core::fmt::Formatter<'_>) -> core::fmt::Result {
		self.0.fmt(f)
	}
}

impl Encode for OptionBool {
	fn size_hint(&self) -> usize {
		1
	}

	fn using_encoded<R, F: FnOnce(&[u8]) -> R>(&self, f: F) -> R {
		f(&[match *self {
			OptionBool(None) => 0u8,
			OptionBool(Some(true)) => 1u8,
			OptionBool(Some(false)) => 2u8,
		}])
	}
}

impl Decode for OptionBool {
	fn decode<I: Input>(input: &mut I) -> Result<Self, Error> {
		match input.read_byte()? {
			0 => Ok(OptionBool(None)),
			1 => Ok(OptionBool(Some(true))),
			2 => Ok(OptionBool(Some(false))),
			_ => Err("unexpected first byte decoding OptionBool".into()),
		}
	}
}

impl<T: Encode> Encode for Option<T> {
	fn size_hint(&self) -> usize {
		1 + match *self {
			Some(ref t) => t.size_hint(),
			None => 0,
		}
	}

	fn encode_to<W: Output>(&self, dest: &mut W) {
		match *self {
			Some(ref t) => {
				dest.push_byte(1);
				t.encode_to(dest);
			}
			None => dest.push_byte(0),
		}
	}
}

impl<T: Decode> Decode for Option<T> {
	fn decode<I: Input>(input: &mut I) -> Result<Self, Error> {
		match input.read_byte()? {
			0 => Ok(None),
			1 => Ok(Some(T::decode(input)?)),
			_ => Err("unexpecded first byte decoding Option".into()),
		}
	}
}

macro_rules! impl_array {
	( $( $n:expr, )* ) => { $(
		impl<T: Encode> Encode for [T; $n] {
			fn encode_to<W: Output>(&self, dest: &mut W) {
				for item in self.iter() {
					item.encode_to(dest);
				}
			}
		}

		impl<T: Decode> Decode for [T; $n] {
			fn decode<I: Input>(input: &mut I) -> Result<Self, Error> {
				let mut r = ArrayVec::new();
				for _ in 0..$n {
					r.push(T::decode(input)?);
				}
				let i = r.into_inner();

				match i {
					Ok(a) => Ok(a),
					Err(_) => Err("failed to get inner array from ArrayVec".into()),
				}
			}
		}
		)* }
}

impl_array!(
	1, 2, 3, 4, 5, 6, 7, 8, 9, 10, 11, 12, 13, 14, 15, 16,
	17, 18, 19, 20, 21, 22, 23, 24, 25, 26, 27, 28, 29, 30, 31,
	32, 33, 34, 35, 36, 37, 38, 39, 40, 41, 42, 43, 44, 45, 46, 47, 48, 49, 50, 51,
	52, 53, 54, 55, 56, 57, 58, 59, 60, 61, 62, 63, 64, 65, 66, 67, 68, 69, 70, 71,
	72, 73, 74, 75, 76, 77, 78, 79, 80, 81, 82, 83, 84, 85, 86, 87, 88, 89, 90, 91,
	92, 93, 94, 95, 96, 97, 98, 99, 100, 101, 102, 103, 104, 105, 106, 107, 108,
	109, 110, 111, 112, 113, 114, 115, 116, 117, 118, 119, 120, 121, 122, 123, 124,
	125, 126, 127, 128,	129, 130, 131, 132, 133, 134, 135, 136, 137, 138, 139, 140,
	141, 142, 143, 144, 145, 146, 147, 148, 149, 150, 151, 152, 153, 154, 155, 156,
	157, 158, 159, 160, 161, 162, 163, 164, 165, 166, 167, 168, 169, 170, 171, 172,
	173, 174, 175, 176, 177, 178, 179, 180, 181, 182, 183, 184, 185, 186, 187, 188,
	189, 190, 191, 192, 193, 194, 195, 196, 197, 198, 199, 200, 201, 202, 203, 204,
	205, 206, 207, 208, 209, 210, 211, 212, 213, 214, 215, 216, 217, 218, 219, 220,
	221, 222, 223, 224, 225, 226, 227, 228, 229, 230, 231, 232, 233, 234, 235, 236,
	237, 238, 239, 240, 241, 242, 243, 244, 245, 246, 247, 248, 249, 250, 251, 252,
	253, 254, 255, 256, 384, 512, 768, 1024, 2048, 4096, 8192, 16384, 32768,
);

impl Encode for str {
	fn size_hint(&self) -> usize {
		self.as_bytes().size_hint()
	}

	fn encode_to<W: Output>(&self, dest: &mut W) {
		self.as_bytes().encode_to(dest)
	}

	fn encode(&self) -> Vec<u8> {
		self.as_bytes().encode()
	}

	fn using_encoded<R, F: FnOnce(&[u8]) -> R>(&self, f: F) -> R {
		self.as_bytes().using_encoded(f)
	}
}

#[cfg(any(feature = "std", feature = "full"))]
impl<'a, T: ToOwned + ?Sized> Decode for Cow<'a, T>
	where <T as ToOwned>::Owned: Decode,
{
	fn decode<I: Input>(input: &mut I) -> Result<Self, Error> {
		Ok(Cow::Owned(Decode::decode(input)?))
	}
}

impl<T> Encode for PhantomData<T> {
	fn encode_to<W: Output>(&self, _dest: &mut W) {}
}

impl<T> Decode for PhantomData<T> {
	fn decode<I: Input>(_input: &mut I) -> Result<Self, Error> {
		Ok(PhantomData)
	}
}

#[cfg(any(feature = "std", feature = "full"))]
impl Decode for String {
	fn decode<I: Input>(input: &mut I) -> Result<Self, Error> {
		Ok(Self::from_utf8_lossy(&Vec::decode(input)?).into())
	}
}

impl<T: Encode> Encode for [T] {
	fn size_hint(&self) -> usize {
		if let IsU8::Yes = <T as Encode>::IS_U8 {
			self.len() + mem::size_of::<u32>()
		} else {
			0
		}
	}

	fn encode_to<W: Output>(&self, dest: &mut W) {
		let len = self.len();
		assert!(len <= u32::max_value() as usize, "Attempted to serialize a collection with too many elements.");
		Compact(len as u32).encode_to(dest);
		if let IsU8::Yes= <T as Encode>::IS_U8 {
			let self_transmute = unsafe {
				std::mem::transmute::<&[T], &[u8]>(self)
			};
			dest.write(self_transmute)
		} else {
			for item in self {
				item.encode_to(dest);
			}
		}
	}
}

impl<T: Decode> Decode for Vec<T> {
	fn decode<I: Input>(input: &mut I) -> Result<Self, Error> {
		<Compact<u32>>::decode(input).and_then(move |Compact(len)| {
			let len = len as usize;
			if let IsU8::Yes = <T as Decode>::IS_U8 {
				let mut r = vec![0; len];

				if input.read(&mut r[..len])? != len {
					Err(Error::from("Input vector len doesn't match prefix specified"))
				} else {
					let r = unsafe { std::mem::transmute::<Vec<u8>, Vec<T>>(r) };
					Ok(r)
				}
			} else {
				let mut r = Vec::with_capacity(len);
				for _ in 0..len {
					r.push(T::decode(input)?);
				}
				Ok(r)
			}
		})
	}
}

impl<T: Encode + Decode> EncodeAppend for Vec<T> {
	type Item = T;

	fn append(mut self_encoded: Vec<u8>, to_append: &[Self::Item]) -> Result<Vec<u8>, Error> {
		if self_encoded.is_empty() {
			return Ok(to_append.encode())
		}

		let len = u32::from(Compact::<u32>::decode(&mut &self_encoded[..])?);
		let new_len = len
			.checked_add(to_append.len() as u32)
			.ok_or_else(|| "New vec length greater than `u32::max_value()`.")?;

		let encoded_len = Compact::<u32>::compact_len(&len);
		let encoded_new_len = Compact::<u32>::compact_len(&new_len);

		let replace_len = |dest: &mut Vec<u8>| {
			Compact(new_len).using_encoded(|e| {
				dest[..encoded_new_len].copy_from_slice(e);
			})
		};

		let append_new_elems = |dest: &mut Vec<u8>| to_append.iter().for_each(|a| a.encode_to(dest));

		// If old and new encoded len is equal, we don't need to copy the
		// already encoded data.
		if encoded_len == encoded_new_len {
			replace_len(&mut self_encoded);
			append_new_elems(&mut self_encoded);

			Ok(self_encoded)
		} else {
			let prefix_size = encoded_new_len + self_encoded.len() - encoded_len;
			let size_hint: usize = to_append.iter().map(Encode::size_hint).sum();

			let mut res = Vec::with_capacity(prefix_size + size_hint);
			unsafe { res.set_len(prefix_size); }

			// Insert the new encoded len, copy the already encoded data and
			// add the new element.
			replace_len(&mut res);
			res[encoded_new_len..prefix_size].copy_from_slice(&self_encoded[encoded_len..]);
			append_new_elems(&mut res);

			Ok(res)
		}
	}
}

macro_rules! impl_codec_through_iterator {
	($(
		$type:ty
		{$( $encode_generics:tt )*}
		{$( $decode_generics:tt )*}
	)*) => {$(
		impl<$($encode_generics)*> Encode for $type {
			fn encode_to<W: Output>(&self, dest: &mut W) {
				let len = self.len();
				assert!(len <= u32::max_value() as usize, "Attempted to serialize a collection with too many elements.");
				Compact(len as u32).encode_to(dest);
				for i in self.iter() {
					i.encode_to(dest);
				}
			}
		}

		impl<$($decode_generics)*> Decode for $type {
			fn decode<I: Input>(input: &mut I) -> Result<Self, Error> {
				<Compact<u32>>::decode(input).and_then(move |Compact(len)| {
					Result::from_iter((0..len).map(|_| Decode::decode(input)))
				})
			}
		}
	)*}
}

impl_codec_through_iterator! {
	BTreeMap<K, V> { K: Encode , V: Encode } { K: Decode + Ord, V: Decode }
	BTreeSet<T> { T: Encode } { T: Decode + Ord }
	LinkedList<T> { T: Encode } { T: Decode }
	BinaryHeap<T> { T: Encode } { T: Decode + Ord }
}

impl<T: Encode + Ord> Encode for VecDeque<T> {
	fn encode_to<W: Output>(&self, dest: &mut W) {
		let len = self.len();
		assert!(len <= u32::max_value() as usize, "Attempted to serialize a collection with too many elements.");
		Compact(len as u32).encode_to(dest);

		if let IsU8::Yes = <T as Encode>::IS_U8 {
			let slices = self.as_slices();
			let slices_transmute = unsafe {
				std::mem::transmute::<(&[T], &[T]), (&[u8], &[u8])>(slices)
			};
			dest.write(slices_transmute.0);
			dest.write(slices_transmute.1);
		} else {
			for item in self {
				item.encode_to(dest);
			}
		}
	}
}

impl<T: Decode> Decode for VecDeque<T> {
	fn decode<I: Input>(input: &mut I) -> Result<Self, Error> {
		Ok(<Vec<T>>::decode(input)?.into())
	}
}

impl Encode for () {
	fn encode_to<W: Output>(&self, _dest: &mut W) {
	}

	fn using_encoded<R, F: FnOnce(&[u8]) -> R>(&self, f: F) -> R {
		f(&[])
	}

	fn encode(&self) -> Vec<u8> {
		Vec::new()
	}
}

impl Decode for () {
	fn decode<I: Input>(_: &mut I) -> Result<(), Error> {
		Ok(())
	}
}

macro_rules! tuple_impl {
	($one:ident,) => {
		impl<$one: Encode> Encode for ($one,) {
			fn size_hint(&self) -> usize {
				self.0.size_hint()
			}

			fn encode_to<T: Output>(&self, dest: &mut T) {
				self.0.encode_to(dest);
			}

			fn encode(&self) -> Vec<u8> {
				self.0.encode()
			}

			fn using_encoded<R, F: FnOnce(&[u8]) -> R>(&self, f: F) -> R {
				self.0.using_encoded(f)
			}
		}

		impl<$one: Decode> Decode for ($one,) {
			fn decode<I: Input>(input: &mut I) -> Result<Self, Error> {
				match $one::decode(input) {
					Err(e) => Err(e),
					Ok($one) => Ok(($one,)),
				}
			}
		}
	};
	($first:ident, $($rest:ident,)+) => {
		impl<$first: Encode, $($rest: Encode),+>
		Encode for
		($first, $($rest),+) {
			fn size_hint(&self) -> usize {
				let (
					ref $first,
					$(ref $rest),+
				) = *self;
				$first.size_hint()
				$( + $rest.size_hint() )+
			}

			fn encode_to<T: Output>(&self, dest: &mut T) {
				let (
					ref $first,
					$(ref $rest),+
				) = *self;

				$first.encode_to(dest);
				$($rest.encode_to(dest);)+
			}
		}

		impl<$first: Decode, $($rest: Decode),+>
		Decode for
		($first, $($rest),+) {
			fn decode<INPUT: Input>(input: &mut INPUT) -> Result<Self, super::Error> {
				Ok((
					match $first::decode(input) {
						Ok(x) => x,
						Err(e) => return Err(e),
					},
					$(match $rest::decode(input) {
						Ok(x) => x,
						Err(e) => return Err(e),
					},)+
				))
			}
		}

		tuple_impl!($($rest,)+);
	}
}

#[allow(non_snake_case)]
mod inner_tuple_impl {
	use super::{Error, Input, Output, Decode, Encode};
	tuple_impl!(A, B, C, D, E, F, G, H, I, J, K,);
}

/// Trait to allow conversion to a know endian representation when sensitive.
/// Types implementing this trait must have a size > 0.
///
/// # Note
///
/// The copy bound and static lifetimes are necessary for safety of `Codec` blanket
/// implementation.
trait EndianSensitive: Copy + 'static {
	fn to_le(self) -> Self { self }
	fn to_be(self) -> Self { self }
	fn from_le(self) -> Self { self }
	fn from_be(self) -> Self { self }
	fn as_be_then<T, F: FnOnce(&Self) -> T>(&self, f: F) -> T { f(&self) }
	fn as_le_then<T, F: FnOnce(&Self) -> T>(&self, f: F) -> T { f(&self) }
}

macro_rules! impl_endians {
	( $( $t:ty ),* ) => { $(
		impl EndianSensitive for $t {
			fn to_le(self) -> Self { <$t>::to_le(self) }
			fn to_be(self) -> Self { <$t>::to_be(self) }
			fn from_le(self) -> Self { <$t>::from_le(self) }
			fn from_be(self) -> Self { <$t>::from_be(self) }
			fn as_be_then<T, F: FnOnce(&Self) -> T>(&self, f: F) -> T { let d = self.to_be(); f(&d) }
			fn as_le_then<T, F: FnOnce(&Self) -> T>(&self, f: F) -> T { let d = self.to_le(); f(&d) }
		}

		impl Encode for $t {
			fn size_hint(&self) -> usize {
				mem::size_of::<$t>()
			}

			fn using_encoded<R, F: FnOnce(&[u8]) -> R>(&self, f: F) -> R {
				self.as_le_then(|le| {
					let size = mem::size_of::<$t>();
					let value_slice = unsafe {
						let ptr = le as *const _ as *const u8;
						if size != 0 {
							slice::from_raw_parts(ptr, size)
						} else {
							&[]
						}
					};

					f(value_slice)
				})
			}
		}

		impl Decode for $t {
			fn decode<I: Input>(input: &mut I) -> Result<Self, Error> {
				let size = mem::size_of::<$t>();
				assert!(size > 0, "EndianSensitive can never be implemented for a zero-sized type.");
				let mut val: $t = unsafe { mem::zeroed() };

				unsafe {
					let raw: &mut [u8] = slice::from_raw_parts_mut(
						&mut val as *mut $t as *mut u8,
						size
					);
					input.read(raw)?;
				}
				Ok(val.from_le())
			}
		}
	)* }
}
macro_rules! impl_non_endians {
	( $( $t:ty $( { $is_u8:ident } )? ),* ) => { $(
		impl EndianSensitive for $t {}

		impl Encode for $t {
			$( const $is_u8: IsU8 = IsU8::Yes; )?

			fn size_hint(&self) -> usize {
				mem::size_of::<$t>()
			}

			fn using_encoded<R, F: FnOnce(&[u8]) -> R>(&self, f: F) -> R {
				self.as_le_then(|le| {
					let size = mem::size_of::<$t>();
					let value_slice = unsafe {
						let ptr = le as *const _ as *const u8;
						if size != 0 {
							slice::from_raw_parts(ptr, size)
						} else {
							&[]
						}
					};

					f(value_slice)
				})
			}
		}

		impl Decode for $t {
			$( const $is_u8: IsU8 = IsU8::Yes; )?

			fn decode<I: Input>(input: &mut I) -> Result<Self, Error> {
				let size = mem::size_of::<$t>();
				assert!(size > 0, "EndianSensitive can never be implemented for a zero-sized type.");
				let mut val: $t = unsafe { mem::zeroed() };

				unsafe {
					let raw: &mut [u8] = slice::from_raw_parts_mut(
						&mut val as *mut $t as *mut u8,
						size
					);
					input.read(raw)?;
				}
				Ok(val.from_le())
			}
		}
	)* }
}

impl_endians!(u16, u32, u64, u128, i16, i32, i64, i128);
impl_non_endians!(u8 {IS_U8}, i8, bool);


#[cfg(test)]
mod tests {
	use super::*;
	use std::borrow::Cow;

	#[test]
	fn vec_is_slicable() {
		let v = b"Hello world".to_vec();
		v.using_encoded(|ref slice|
			assert_eq!(slice, &b"\x2cHello world")
		);
	}

	#[test]
	fn encode_borrowed_tuple() {
		let x = vec![1u8, 2, 3, 4];
		let y = 128i64;

		let encoded = (&x, &y).encode();

		assert_eq!((x, y), Decode::decode(&mut &encoded[..]).unwrap());
	}

	#[test]
	fn cow_works() {
		let x = &[1u32, 2, 3, 4, 5, 6][..];
		let y = Cow::Borrowed(&x);
		assert_eq!(x.encode(), y.encode());

		let z: Cow<'_, [u32]> = Cow::decode(&mut &x.encode()[..]).unwrap();
		assert_eq!(*z, *x);
	}

	#[test]
	fn cow_string_works() {
		let x = "Hello world!";
		let y = Cow::Borrowed(&x);
		assert_eq!(x.encode(), y.encode());

		let z: Cow<'_, str> = Cow::decode(&mut &x.encode()[..]).unwrap();
		assert_eq!(*z, *x);
	}

	fn hexify(bytes: &[u8]) -> String {
		bytes.iter().map(|ref b| format!("{:02x}", b)).collect::<Vec<String>>().join(" ")
	}

	#[test]
	fn string_encoded_as_expected() {
		let value = String::from("Hello, World!");
		let encoded = value.encode();
		assert_eq!(hexify(&encoded), "34 48 65 6c 6c 6f 2c 20 57 6f 72 6c 64 21");
		assert_eq!(<String>::decode(&mut &encoded[..]).unwrap(), value);
	}

	#[test]
	fn vec_of_u8_encoded_as_expected() {
		let value = vec![0u8, 1, 1, 2, 3, 5, 8, 13, 21, 34];
		let encoded = value.encode();
		assert_eq!(hexify(&encoded), "28 00 01 01 02 03 05 08 0d 15 22");
		assert_eq!(<Vec<u8>>::decode(&mut &encoded[..]).unwrap(), value);
	}

	#[test]
	fn vec_of_i16_encoded_as_expected() {
		let value = vec![0i16, 1, -1, 2, -2, 3, -3];
		let encoded = value.encode();
		assert_eq!(hexify(&encoded), "1c 00 00 01 00 ff ff 02 00 fe ff 03 00 fd ff");
		assert_eq!(<Vec<i16>>::decode(&mut &encoded[..]).unwrap(), value);
	}

	#[test]
	fn vec_of_option_int_encoded_as_expected() {
		let value = vec![Some(1i8), Some(-1), None];
		let encoded = value.encode();
		assert_eq!(hexify(&encoded), "0c 01 01 01 ff 00");
		assert_eq!(<Vec<Option<i8>>>::decode(&mut &encoded[..]).unwrap(), value);
	}

	#[test]
	fn vec_of_option_bool_encoded_as_expected() {
		let value = vec![OptionBool(Some(true)), OptionBool(Some(false)), OptionBool(None)];
		let encoded = value.encode();
		assert_eq!(hexify(&encoded), "0c 01 02 00");
		assert_eq!(<Vec<OptionBool>>::decode(&mut &encoded[..]).unwrap(), value);
	}

	#[test]
	fn vec_encode_append_works() {
		let max_value = 1_000_000;

		let encoded = (0..max_value).fold(Vec::new(), |encoded, v| {
			<Vec<u32> as EncodeAppend>::append(encoded, &[v]).unwrap()
		});

		let decoded = Vec::<u32>::decode(&mut &encoded[..]).unwrap();
		assert_eq!(decoded, (0..max_value).collect::<Vec<_>>());
	}

	#[test]
	fn vec_encode_append_multiple_items_works() {
		let max_value = 1_000_000;

		let encoded = (0..max_value).fold(Vec::new(), |encoded, v| {
			<Vec<u32> as EncodeAppend>::append(encoded, &[v, v, v, v]).unwrap()
		});

		let decoded = Vec::<u32>::decode(&mut &encoded[..]).unwrap();
		let expected = (0..max_value).fold(Vec::new(), |mut vec, i| {
			vec.append(&mut vec![i, i, i, i]);
			vec
		});
		assert_eq!(decoded, expected);
	}

	#[test]
	fn vec_of_string_encoded_as_expected() {
		let value = vec![
			"Hamlet".to_owned(),
			"Война и мир".to_owned(),
			"三国演义".to_owned(),
			"أَلْف لَيْلَة وَلَيْلَة‎".to_owned()
		];
		let encoded = value.encode();
		assert_eq!(hexify(&encoded), "10 18 48 61 6d 6c 65 74 50 d0 92 d0 be d0 b9 d0 bd d0 b0 20 d0 \
			b8 20 d0 bc d0 b8 d1 80 30 e4 b8 89 e5 9b bd e6 bc 94 e4 b9 89 bc d8 a3 d9 8e d9 84 d9 92 \
			d9 81 20 d9 84 d9 8e d9 8a d9 92 d9 84 d9 8e d8 a9 20 d9 88 d9 8e d9 84 d9 8e d9 8a d9 92 \
			d9 84 d9 8e d8 a9 e2 80 8e");
		assert_eq!(<Vec<String>>::decode(&mut &encoded[..]).unwrap(), value);
	}

	#[derive(Debug, PartialEq)]
	struct MyWrapper(Compact<u32>);
	impl Deref for MyWrapper {
		type Target = Compact<u32>;
		fn deref(&self) -> &Self::Target { &self.0 }
	}
	impl WrapperTypeEncode for MyWrapper {}

	impl From<Compact<u32>> for MyWrapper {
		fn from(c: Compact<u32>) -> Self { MyWrapper(c) }
	}
	impl WrapperTypeDecode for MyWrapper {
		type Wrapped = Compact<u32>;
	}

	#[test]
	fn should_work_for_wrapper_types() {
		let result = vec![0b1100];

		assert_eq!(MyWrapper(3u32.into()).encode(), result);
		assert_eq!(MyWrapper::decode(&mut &*result).unwrap(), MyWrapper(3_u32.into()));
	}
<<<<<<< HEAD

	macro_rules! check_bound {
		( $m:expr, $ty:ty, $typ1:ty, [ $(($ty2:ty, $ty2_err:expr)),* ]) => {
			$(
				check_bound!($m, $ty, $typ1, $ty2, $ty2_err);
			)*
		};
		( $m:expr, $ty:ty, $typ1:ty, $ty2:ty, $ty2_err:expr) => {
			let enc = ((<$ty>::max_value() >> 2) as $typ1 << 2) | $m;
			assert_eq!(Compact::<$ty2>::decode(&mut &enc.to_le_bytes()[..]),
				Err($ty2_err.into()));
		};
	}
	macro_rules! check_bound_u32 {
		( [ $(($ty2:ty, $ty2_err:expr)),* ]) => {
			$(
				check_bound_u32!($ty2, $ty2_err);
			)*
		};
		( $ty2:ty, $ty2_err:expr ) => {
			assert_eq!(Compact::<$ty2>::decode(&mut &[0b11, 0xff, 0xff, 0xff, 0xff >> 2][..]),
				Err($ty2_err.into()));
		};
	}
	macro_rules! check_bound_high {
		( $m:expr, [ $(($ty2:ty, $ty2_err:expr)),* ]) => {
			$(
				check_bound_high!($m, $ty2, $ty2_err);
			)*
		};
		( $s:expr, $ty2:ty, $ty2_err:expr) => {
			let mut dest = Vec::new();
			dest.push(0b11 + (($s - 4) << 2) as u8);
			for _ in 0..($s - 1) {
				dest.push(u8::max_value());
			}
			dest.push(0);
			assert_eq!(Compact::<$ty2>::decode(&mut &dest[..]),
				Err($ty2_err.into()));
		};
	}

	#[test]
	fn compact_u64_test() {
		for a in [
			u64::max_value(),
			u64::max_value() - 1,
			u64::max_value() << 8,
			(u64::max_value() << 8) - 1,
			u64::max_value() << 16,
			(u64::max_value() << 16) - 1,
		].into_iter() {
			let e = Compact::<u64>::encode(&Compact(*a));
			let d = Compact::<u64>::decode(&mut &e[..]).unwrap().0;
			assert_eq!(*a, d);
		}
	}

	#[test]
	fn compact_u128_test() {
		for a in [
			u64::max_value() as u128,
			(u64::max_value() - 10) as u128,
			u128::max_value(),
			u128::max_value() - 10,
		].into_iter() {
			let e = Compact::<u128>::encode(&Compact(*a));
			let d = Compact::<u128>::decode(&mut &e[..]).unwrap().0;
			assert_eq!(*a, d);
		}
	}

	#[test]
	fn should_avoid_overlapping_definition() {
		check_bound!(
			0b01, u8, u16, [ (u8, U8_OUT_OF_RANGE), (u16, U16_OUT_OF_RANGE),
			(u32, U32_OUT_OF_RANGE), (u64, U64_OUT_OF_RANGE), (u128, U128_OUT_OF_RANGE)]
		);
		check_bound!(
			0b10, u16, u32, [ (u16, U16_OUT_OF_RANGE),
			(u32, U32_OUT_OF_RANGE), (u64, U64_OUT_OF_RANGE), (u128, U128_OUT_OF_RANGE)]
		);
		check_bound_u32!(
			[(u32, U32_OUT_OF_RANGE), (u64, U64_OUT_OF_RANGE), (u128, U128_OUT_OF_RANGE)]
		);
		for i in 5..=8 {
			check_bound_high!(i, [(u64, U64_OUT_OF_RANGE), (u128, U128_OUT_OF_RANGE)]);
		}
		for i in 8..=16 {
			check_bound_high!(i, [(u128, U128_OUT_OF_RANGE)]);
		}
	}

	#[test]
	fn codec_vec_deque_u8_and_u16() {
		let mut v_u8 = VecDeque::new();
		let mut v_u16 = VecDeque::new();

		for i in 0..50 {
			v_u8.push_front(i as u8);
			v_u16.push_front(i as u16);
		}
		for i in 50..100 {
			v_u8.push_back(i as u8);
			v_u16.push_back(i as u16);
		}

		assert_eq!(Decode::decode(&mut &v_u8.encode()[..]), Ok(v_u8));
		assert_eq!(Decode::decode(&mut &v_u16.encode()[..]), Ok(v_u16));
	}

	#[test]
	fn codec_iterator() {
		let t1: BTreeSet<u32> = FromIterator::from_iter((0..10).flat_map(|i| 0..i));
		let t2: LinkedList<u32> = FromIterator::from_iter((0..10).flat_map(|i| 0..i));
		let t3: BinaryHeap<u32> = FromIterator::from_iter((0..10).flat_map(|i| 0..i));
		let t4: BTreeMap<u16, u32> = FromIterator::from_iter(
			(0..10)
				.flat_map(|i| 0..i)
				.map(|i| (i as u16, i + 10))
		);
		let t5: BTreeSet<Vec<u8>> = FromIterator::from_iter((0..10).map(|i| Vec::from_iter(0..i)));
		let t6: LinkedList<Vec<u8>> = FromIterator::from_iter((0..10).map(|i| Vec::from_iter(0..i)));
		let t7: BinaryHeap<Vec<u8>> = FromIterator::from_iter((0..10).map(|i| Vec::from_iter(0..i)));
		let t8: BTreeMap<Vec<u8>, u32> = FromIterator::from_iter(
			(0..10)
				.map(|i| Vec::from_iter(0..i))
				.map(|i| (i.clone(), i.len() as u32))
		);

		assert_eq!(Decode::decode(&mut &t1.encode()[..]), Ok(t1));
		assert_eq!(Decode::decode(&mut &t2.encode()[..]), Ok(t2));
		assert_eq!(
			Decode::decode(&mut &t3.encode()[..]).map(BinaryHeap::into_sorted_vec),
			Ok(t3.into_sorted_vec()),
		);
		assert_eq!(Decode::decode(&mut &t4.encode()[..]), Ok(t4));
		assert_eq!(Decode::decode(&mut &t5.encode()[..]), Ok(t5));
		assert_eq!(Decode::decode(&mut &t6.encode()[..]), Ok(t6));
		assert_eq!(
			Decode::decode(&mut &t7.encode()[..]).map(BinaryHeap::into_sorted_vec),
			Ok(t7.into_sorted_vec()),
		);
		assert_eq!(Decode::decode(&mut &t8.encode()[..]), Ok(t8));
	}
=======
>>>>>>> f1713e4f
}<|MERGE_RESOLUTION|>--- conflicted
+++ resolved
@@ -1030,99 +1030,6 @@
 		assert_eq!(MyWrapper(3u32.into()).encode(), result);
 		assert_eq!(MyWrapper::decode(&mut &*result).unwrap(), MyWrapper(3_u32.into()));
 	}
-<<<<<<< HEAD
-
-	macro_rules! check_bound {
-		( $m:expr, $ty:ty, $typ1:ty, [ $(($ty2:ty, $ty2_err:expr)),* ]) => {
-			$(
-				check_bound!($m, $ty, $typ1, $ty2, $ty2_err);
-			)*
-		};
-		( $m:expr, $ty:ty, $typ1:ty, $ty2:ty, $ty2_err:expr) => {
-			let enc = ((<$ty>::max_value() >> 2) as $typ1 << 2) | $m;
-			assert_eq!(Compact::<$ty2>::decode(&mut &enc.to_le_bytes()[..]),
-				Err($ty2_err.into()));
-		};
-	}
-	macro_rules! check_bound_u32 {
-		( [ $(($ty2:ty, $ty2_err:expr)),* ]) => {
-			$(
-				check_bound_u32!($ty2, $ty2_err);
-			)*
-		};
-		( $ty2:ty, $ty2_err:expr ) => {
-			assert_eq!(Compact::<$ty2>::decode(&mut &[0b11, 0xff, 0xff, 0xff, 0xff >> 2][..]),
-				Err($ty2_err.into()));
-		};
-	}
-	macro_rules! check_bound_high {
-		( $m:expr, [ $(($ty2:ty, $ty2_err:expr)),* ]) => {
-			$(
-				check_bound_high!($m, $ty2, $ty2_err);
-			)*
-		};
-		( $s:expr, $ty2:ty, $ty2_err:expr) => {
-			let mut dest = Vec::new();
-			dest.push(0b11 + (($s - 4) << 2) as u8);
-			for _ in 0..($s - 1) {
-				dest.push(u8::max_value());
-			}
-			dest.push(0);
-			assert_eq!(Compact::<$ty2>::decode(&mut &dest[..]),
-				Err($ty2_err.into()));
-		};
-	}
-
-	#[test]
-	fn compact_u64_test() {
-		for a in [
-			u64::max_value(),
-			u64::max_value() - 1,
-			u64::max_value() << 8,
-			(u64::max_value() << 8) - 1,
-			u64::max_value() << 16,
-			(u64::max_value() << 16) - 1,
-		].into_iter() {
-			let e = Compact::<u64>::encode(&Compact(*a));
-			let d = Compact::<u64>::decode(&mut &e[..]).unwrap().0;
-			assert_eq!(*a, d);
-		}
-	}
-
-	#[test]
-	fn compact_u128_test() {
-		for a in [
-			u64::max_value() as u128,
-			(u64::max_value() - 10) as u128,
-			u128::max_value(),
-			u128::max_value() - 10,
-		].into_iter() {
-			let e = Compact::<u128>::encode(&Compact(*a));
-			let d = Compact::<u128>::decode(&mut &e[..]).unwrap().0;
-			assert_eq!(*a, d);
-		}
-	}
-
-	#[test]
-	fn should_avoid_overlapping_definition() {
-		check_bound!(
-			0b01, u8, u16, [ (u8, U8_OUT_OF_RANGE), (u16, U16_OUT_OF_RANGE),
-			(u32, U32_OUT_OF_RANGE), (u64, U64_OUT_OF_RANGE), (u128, U128_OUT_OF_RANGE)]
-		);
-		check_bound!(
-			0b10, u16, u32, [ (u16, U16_OUT_OF_RANGE),
-			(u32, U32_OUT_OF_RANGE), (u64, U64_OUT_OF_RANGE), (u128, U128_OUT_OF_RANGE)]
-		);
-		check_bound_u32!(
-			[(u32, U32_OUT_OF_RANGE), (u64, U64_OUT_OF_RANGE), (u128, U128_OUT_OF_RANGE)]
-		);
-		for i in 5..=8 {
-			check_bound_high!(i, [(u64, U64_OUT_OF_RANGE), (u128, U128_OUT_OF_RANGE)]);
-		}
-		for i in 8..=16 {
-			check_bound_high!(i, [(u128, U128_OUT_OF_RANGE)]);
-		}
-	}
 
 	#[test]
 	fn codec_vec_deque_u8_and_u16() {
@@ -1176,6 +1083,4 @@
 		);
 		assert_eq!(Decode::decode(&mut &t8.encode()[..]), Ok(t8));
 	}
-=======
->>>>>>> f1713e4f
 }