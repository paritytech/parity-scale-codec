// Copyright 2017-2018 Parity Technologies
//
// Licensed under the Apache License, Version 2.0 (the "License");
// you may not use this file except in compliance with the License.
// You may obtain a copy of the License at
//
//     http://www.apache.org/licenses/LICENSE-2.0
//
// Unless required by applicable law or agreed to in writing, software
// distributed under the License is distributed on an "AS IS" BASIS,
// WITHOUT WARRANTIES OR CONDITIONS OF ANY KIND, either express or implied.
// See the License for the specific language governing permissions and
// limitations under the License.

//! Serialization.

use core::{
	convert::TryFrom,
	fmt,
	iter::FromIterator,
	marker::PhantomData,
	mem,
	mem::MaybeUninit,
	num::{
		NonZeroI128, NonZeroI16, NonZeroI32, NonZeroI64, NonZeroI8, NonZeroU128, NonZeroU16,
		NonZeroU32, NonZeroU64, NonZeroU8,
	},
	ops::{Deref, Range, RangeInclusive},
	time::Duration,
};

use byte_slice_cast::{AsByteSlice, AsMutByteSlice, ToMutByteSlice};

#[cfg(target_has_atomic = "ptr")]
use crate::alloc::sync::Arc;
use crate::{
	alloc::{
		borrow::{Cow, ToOwned},
		boxed::Box,
		collections::{BTreeMap, BTreeSet, BinaryHeap, LinkedList, VecDeque},
		rc::Rc,
		string::String,
		vec::Vec,
	},
	compact::Compact,
	encode_like::EncodeLike,
	mem_tracking::DecodeWithMemTracking,
	DecodeFinished, Error,
};

pub(crate) const MAX_PREALLOCATION: usize = 16 * 1024;
const A_BILLION: u32 = 1_000_000_000;

/// Trait that allows reading of data into a slice.
pub trait Input {
	/// Should return the remaining length of the input data. If no information about the input
	/// length is available, `None` should be returned.
	///
	/// The length is used to constrain the preallocation while decoding. Returning a garbage
	/// length can open the doors for a denial of service attack to your application.
	/// Otherwise, returning `None` can decrease the performance of your application.
	fn remaining_len(&mut self) -> Result<Option<usize>, Error>;

	/// Read the exact number of bytes required to fill the given buffer.
	///
	/// Note that this function is similar to `std::io::Read::read_exact` and not
	/// `std::io::Read::read`.
	fn read(&mut self, into: &mut [u8]) -> Result<(), Error>;

	/// Read a single byte from the input.
	fn read_byte(&mut self) -> Result<u8, Error> {
		let mut buf = [0u8];
		self.read(&mut buf[..])?;
		Ok(buf[0])
	}

	/// Skip the exact number of bytes in the input.
	///
	/// Note that the default implementation does an actual read and discards the bytes.
	/// When possible, an implementation should provide a specialized implementation.
	fn skip(&mut self, len: usize) -> Result<(), Error> {
		let mut buf = vec![0u8; len.min(MAX_PREALLOCATION)];

		let mut remains = len;
		while remains > MAX_PREALLOCATION {
			self.read(&mut buf[..])?;
			remains -= buf.len();
		}

		self.read(&mut buf[..remains])?;
		Ok(())
	}

	/// Descend into nested reference when decoding.
	/// This is called when decoding a new reference-based instance,
	/// such as `Vec` or `Box`. Currently, all such types are
	/// allocated on the heap.
	fn descend_ref(&mut self) -> Result<(), Error> {
		Ok(())
	}

	/// Ascend to previous structure level when decoding.
	/// This is called when decoding reference-based type is finished.
	fn ascend_ref(&mut self) {}

	/// Hook that is called before allocating memory on the heap.
	///
	/// The aim is to get a reasonable approximation of memory usage, especially with variably
	/// sized types like `Vec`s. Depending on the structure, it is acceptable to be off by a bit.
	/// In some cases we might not track the memory used by internal sub-structures, and
	/// also we don't take alignment or memory layouts into account.
	/// But we should always track the memory used by the decoded data inside the type.
	fn on_before_alloc_mem(&mut self, _size: usize) -> Result<(), Error> {
		Ok(())
	}

	/// !INTERNAL USE ONLY!
	///
	/// Decodes a `bytes::Bytes`.
	#[cfg(feature = "bytes")]
	#[doc(hidden)]
	fn scale_internal_decode_bytes(&mut self) -> Result<bytes::Bytes, Error>
	where
		Self: Sized,
	{
		Vec::<u8>::decode(self).map(bytes::Bytes::from)
	}
}

impl<'a> Input for &'a [u8] {
	fn remaining_len(&mut self) -> Result<Option<usize>, Error> {
		Ok(Some(self.len()))
	}

	fn read(&mut self, into: &mut [u8]) -> Result<(), Error> {
		if into.len() > self.len() {
			return Err("Not enough data to fill buffer".into());
		}
		let len = into.len();
		into.copy_from_slice(&self[..len]);
		*self = &self[len..];
		Ok(())
	}

	fn skip(&mut self, len: usize) -> Result<(), Error> {
		if len > self.len() {
			return Err("Not enough data to skip".into());
		}
		*self = &self[len..];
		Ok(())
	}
}

#[cfg(feature = "std")]
impl From<std::io::Error> for Error {
	fn from(err: std::io::Error) -> Self {
		use std::io::ErrorKind::*;
		match err.kind() {
			NotFound => "io error: NotFound".into(),
			PermissionDenied => "io error: PermissionDenied".into(),
			ConnectionRefused => "io error: ConnectionRefused".into(),
			ConnectionReset => "io error: ConnectionReset".into(),
			ConnectionAborted => "io error: ConnectionAborted".into(),
			NotConnected => "io error: NotConnected".into(),
			AddrInUse => "io error: AddrInUse".into(),
			AddrNotAvailable => "io error: AddrNotAvailable".into(),
			BrokenPipe => "io error: BrokenPipe".into(),
			AlreadyExists => "io error: AlreadyExists".into(),
			WouldBlock => "io error: WouldBlock".into(),
			InvalidInput => "io error: InvalidInput".into(),
			InvalidData => "io error: InvalidData".into(),
			TimedOut => "io error: TimedOut".into(),
			WriteZero => "io error: WriteZero".into(),
			Interrupted => "io error: Interrupted".into(),
			Other => "io error: Other".into(),
			UnexpectedEof => "io error: UnexpectedEof".into(),
			_ => "io error: Unknown".into(),
		}
	}
}

/// Wrapper that implements Input for any `Read` type.
#[cfg(feature = "std")]
pub struct IoReader<R: std::io::Read>(pub R);

#[cfg(feature = "std")]
impl<R: std::io::Read> Input for IoReader<R> {
	fn remaining_len(&mut self) -> Result<Option<usize>, Error> {
		Ok(None)
	}

	fn read(&mut self, into: &mut [u8]) -> Result<(), Error> {
		self.0.read_exact(into).map_err(Into::into)
	}
}

/// Trait that allows writing of data.
pub trait Output {
	/// Write to the output.
	fn write(&mut self, bytes: &[u8]);

	/// Write a single byte to the output.
	fn push_byte(&mut self, byte: u8) {
		self.write(&[byte]);
	}
}

#[cfg(not(feature = "std"))]
impl Output for Vec<u8> {
	fn write(&mut self, bytes: &[u8]) {
		self.extend_from_slice(bytes)
	}
}

#[cfg(feature = "std")]
impl<W: std::io::Write> Output for W {
	fn write(&mut self, bytes: &[u8]) {
		(self as &mut dyn std::io::Write)
			.write_all(bytes)
			.expect("Codec outputs are infallible");
	}
}

/// !INTERNAL USE ONLY!
///
/// This enum provides type information to optimize encoding/decoding by doing fake specialization.
#[doc(hidden)]
#[non_exhaustive]
pub enum TypeInfo {
	/// Default value of [`Encode::TYPE_INFO`] to not require implementors to set this value in the
	/// trait.
	Unknown,
	U8,
	I8,
	U16,
	I16,
	U32,
	I32,
	U64,
	I64,
	U128,
	I128,
	F32,
	F64,
}

/// Trait that allows zero-copy write of value-references to slices in LE format.
///
/// Implementations should override `using_encoded` for value types and `encode_to` and `size_hint`
/// for allocating types. Wrapper types should override all methods.
pub trait Encode {
	// !INTERNAL USE ONLY!
	// This const helps SCALE to optimize the encoding/decoding by doing fake specialization.
	#[doc(hidden)]
	const TYPE_INFO: TypeInfo = TypeInfo::Unknown;

	/// If possible give a hint of expected size of the encoding.
	///
	/// This method is used inside default implementation of `encode`
	/// to avoid re-allocations.
	fn size_hint(&self) -> usize {
		0
	}

	/// Convert self to a slice and append it to the destination.
	fn encode_to<T: Output + ?Sized>(&self, dest: &mut T) {
		self.using_encoded(|buf| dest.write(buf));
	}

	/// Convert self to an owned vector.
	fn encode(&self) -> Vec<u8> {
		let mut r = Vec::with_capacity(self.size_hint());
		self.encode_to(&mut r);
		r
	}

	/// Convert self to a slice and then invoke the given closure with it.
	fn using_encoded<R, F: FnOnce(&[u8]) -> R>(&self, f: F) -> R {
		f(&self.encode())
	}

	/// Calculates the encoded size.
	///
	/// Should be used when the encoded data isn't required.
	///
	/// # Note
	///
	/// This works by using a special [`Output`] that only tracks the size. So, there are no
	/// allocations inside the output. However, this can not prevent allocations that some types are
	/// doing inside their own encoding.
	fn encoded_size(&self) -> usize {
		let mut size_tracker = SizeTracker { written: 0 };
		self.encode_to(&mut size_tracker);
		size_tracker.written
	}
}

// Implements `Output` and only keeps track of the number of written bytes
struct SizeTracker {
	written: usize,
}

impl Output for SizeTracker {
	fn write(&mut self, bytes: &[u8]) {
		self.written += bytes.len();
	}

	fn push_byte(&mut self, _byte: u8) {
		self.written += 1;
	}
}

/// Trait that allows the length of a collection to be read, without having
/// to read and decode the entire elements.
pub trait DecodeLength {
	/// Return the number of elements in `self_encoded`.
	fn len(self_encoded: &[u8]) -> Result<usize, Error>;
}

/// Trait that allows zero-copy read of value-references from slices in LE format.
pub trait Decode: Sized {
	// !INTERNAL USE ONLY!
	// This const helps SCALE to optimize the encoding/decoding by doing fake specialization.
	#[doc(hidden)]
	const TYPE_INFO: TypeInfo = TypeInfo::Unknown;

	/// Attempt to deserialize the value from input.
	fn decode<I: Input>(input: &mut I) -> Result<Self, Error>;

	/// Attempt to deserialize the value from input into a pre-allocated piece of memory.
	///
	/// The default implementation will just call [`Decode::decode`].
	///
	/// # Safety
	///
	/// If this function returns `Ok` then `dst` **must** be properly initialized.
	///
	/// This is enforced by requiring the implementation to return a [`DecodeFinished`]
	/// which can only be created by calling [`DecodeFinished::assert_decoding_finished`] which is
	/// `unsafe`.
	fn decode_into<I: Input>(
		input: &mut I,
		dst: &mut MaybeUninit<Self>,
	) -> Result<DecodeFinished, Error> {
		let value = Self::decode(input)?;
		dst.write(value);

		// SAFETY: We've written the decoded value to `dst` so calling this is safe.
		unsafe { Ok(DecodeFinished::assert_decoding_finished()) }
	}

	/// Attempt to skip the encoded value from input.
	///
	/// The default implementation of this function is skipping the fixed encoded size
	/// if it is known. Otherwise, it is just calling [`Decode::decode`].
	/// When possible, an implementation should provide a specialized implementation.
	fn skip<I: Input>(input: &mut I) -> Result<(), Error> {
		if let Some(size) = Self::encoded_fixed_size() {
			input.skip(size)
		} else {
			Self::decode(input).map(|_| ())
		}
	}

	/// Returns the fixed encoded size of the type.
	///
	/// If it returns `Some(size)` then all possible values of this
	/// type have the given size (in bytes) when encoded.
	///
	/// NOTE: A type with a fixed encoded size may return `None`.
	fn encoded_fixed_size() -> Option<usize> {
		None
	}
}

/// Trait that allows zero-copy read/write of value-references to/from slices in LE format.
pub trait Codec: Decode + Encode {}
impl<S: Decode + Encode> Codec for S {}

/// Trait that bound `EncodeLike` along with `Encode`. Useful for generic being used in function
/// with `EncodeLike` parameters.
pub trait FullEncode: Encode + EncodeLike {}
impl<S: Encode + EncodeLike> FullEncode for S {}

/// Trait that bound `EncodeLike` along with `Codec`. Useful for generic being used in function
/// with `EncodeLike` parameters.
pub trait FullCodec: Decode + FullEncode {}
impl<S: Decode + FullEncode> FullCodec for S {}

/// A marker trait for types that wrap other encodable type.
///
/// Such types should not carry any additional information
/// that would require to be encoded, because the encoding
/// is assumed to be the same as the wrapped type.
///
/// The wrapped type that is referred to is the [`Deref::Target`].
pub trait WrapperTypeEncode: Deref {}

impl<T: ?Sized> WrapperTypeEncode for Box<T> {}
impl<T: ?Sized + Encode> EncodeLike for Box<T> {}
impl<T: Encode> EncodeLike<T> for Box<T> {}
impl<T: Encode> EncodeLike<Box<T>> for T {}

impl<T: ?Sized> WrapperTypeEncode for &T {}
impl<T: ?Sized + Encode> EncodeLike for &T {}
impl<T: Encode> EncodeLike<T> for &T {}
impl<T: Encode> EncodeLike<&T> for T {}
impl<T: Encode> EncodeLike<T> for &&T {}
impl<T: Encode> EncodeLike<&&T> for T {}

impl<T: ?Sized> WrapperTypeEncode for &mut T {}
impl<T: ?Sized + Encode> EncodeLike for &mut T {}
impl<T: Encode> EncodeLike<T> for &mut T {}
impl<T: Encode> EncodeLike<&mut T> for T {}

impl<'a, T: ToOwned + ?Sized> WrapperTypeEncode for Cow<'a, T> {}
impl<'a, T: ToOwned + Encode + ?Sized> EncodeLike for Cow<'a, T> {}
impl<'a, T: ToOwned + Encode> EncodeLike<T> for Cow<'a, T> {}
impl<'a, T: ToOwned + Encode> EncodeLike<Cow<'a, T>> for T {}

impl<T: ?Sized> WrapperTypeEncode for Rc<T> {}
impl<T: ?Sized + Encode> EncodeLike for Rc<T> {}
impl<T: Encode> EncodeLike<T> for Rc<T> {}
impl<T: Encode> EncodeLike<Rc<T>> for T {}

impl WrapperTypeEncode for String {}
impl EncodeLike for String {}
impl EncodeLike<&str> for String {}
impl EncodeLike<String> for &str {}

#[cfg(target_has_atomic = "ptr")]
mod atomic_ptr_targets {
	use super::*;
	impl<T: ?Sized> WrapperTypeEncode for Arc<T> {}
	impl<T: ?Sized + Encode> EncodeLike for Arc<T> {}
	impl<T: Encode> EncodeLike<T> for Arc<T> {}
	impl<T: Encode> EncodeLike<Arc<T>> for T {}
}

#[cfg(feature = "bytes")]
mod feature_wrapper_bytes {
	use super::*;
	use bytes::Bytes;

	impl WrapperTypeEncode for Bytes {}
	impl EncodeLike for Bytes {}
	impl EncodeLike<&[u8]> for Bytes {}
	impl EncodeLike<Vec<u8>> for Bytes {}
	impl EncodeLike<Bytes> for &[u8] {}
	impl EncodeLike<Bytes> for Vec<u8> {}
}

#[cfg(feature = "bytes")]
struct BytesCursor {
	bytes: bytes::Bytes,
	position: usize,
}

#[cfg(feature = "bytes")]
impl Input for BytesCursor {
	fn remaining_len(&mut self) -> Result<Option<usize>, Error> {
		Ok(Some(self.bytes.len() - self.position))
	}

	fn read(&mut self, into: &mut [u8]) -> Result<(), Error> {
		if into.len() > self.bytes.len() - self.position {
			return Err("Not enough data to fill buffer".into());
		}

		into.copy_from_slice(&self.bytes[self.position..self.position + into.len()]);
		self.position += into.len();
		Ok(())
	}

	fn skip(&mut self, len: usize) -> Result<(), Error> {
		if len > self.bytes.len() - self.position {
			return Err("Not enough data to skip".into())
		}

		self.position += len;
		Ok(())
	}

	fn scale_internal_decode_bytes(&mut self) -> Result<bytes::Bytes, Error> {
		let length = <Compact<u32>>::decode(self)?.0 as usize;

		bytes::Buf::advance(&mut self.bytes, self.position);
		self.position = 0;

		if length > self.bytes.len() {
			return Err("Not enough data to fill buffer".into());
		}

		self.on_before_alloc_mem(length)?;
		Ok(self.bytes.split_to(length))
	}
}

/// Decodes a given `T` from `Bytes`.
#[cfg(feature = "bytes")]
pub fn decode_from_bytes<T>(bytes: bytes::Bytes) -> Result<T, Error>
where
	T: Decode,
{
	// We could just use implement `Input` for `Bytes` and use `Bytes::split_to`
	// to move the cursor, however doing it this way allows us to prevent an
	// unnecessary allocation when the `T` which is being deserialized doesn't
	// take advantage of the fact that it's being deserialized from `Bytes`.
	//
	// `Bytes` can be cheaply created from a `Vec<u8>`. It is both zero-copy
	// *and* zero-allocation. However once you `.clone()` it or call `split_to()`
	// an extra one-time allocation is triggered where the `Bytes` changes it's internal
	// representation from essentially being a `Box<[u8]>` into being an `Arc<Box<[u8]>>`.
	//
	// If the `T` is `Bytes` or is a structure which contains `Bytes` in it then
	// we don't really care, because this allocation will have to be made anyway.
	//
	// However, if `T` doesn't contain any `Bytes` then this extra allocation is
	// technically unnecessary, and we can avoid it by tracking the position ourselves
	// and treating the underlying `Bytes` as a fancy `&[u8]`.
	let mut input = BytesCursor { bytes, position: 0 };
	T::decode(&mut input)
}

#[cfg(feature = "bytes")]
impl Decode for bytes::Bytes {
	fn decode<I: Input>(input: &mut I) -> Result<Self, Error> {
		input.scale_internal_decode_bytes()
	}

	fn skip<I: Input>(input: &mut I) -> Result<(), Error> {
		Vec::<u8>::skip(input)
	}
}

#[cfg(feature = "bytes")]
impl DecodeWithMemTracking for bytes::Bytes {}

impl<T, X> Encode for X
where
	T: Encode + ?Sized,
	X: WrapperTypeEncode<Target = T>,
{
	fn size_hint(&self) -> usize {
		(**self).size_hint()
	}

	fn using_encoded<R, F: FnOnce(&[u8]) -> R>(&self, f: F) -> R {
		(**self).using_encoded(f)
	}

	fn encode(&self) -> Vec<u8> {
		(**self).encode()
	}

	fn encode_to<W: Output + ?Sized>(&self, dest: &mut W) {
		(**self).encode_to(dest)
	}
}

/// A marker trait for types that can be created solely from other decodable types.
///
/// The decoding of such type is assumed to be the same as the wrapped type.
pub trait WrapperTypeDecode: Sized {
	/// A wrapped type.
	type Wrapped: Into<Self>;

	// !INTERNAL USE ONLY!
	// This is a used to specialize `decode` for the wrapped type.
	#[doc(hidden)]
	#[inline]
	fn decode_wrapped<I: Input>(input: &mut I) -> Result<Self, Error>
	where
		Self::Wrapped: Decode,
	{
		input.descend_ref()?;
		let result = Ok(Self::Wrapped::decode(input)?.into());
		input.ascend_ref();
		result
	}
}

impl<T> WrapperTypeDecode for Box<T> {
	type Wrapped = T;

	fn decode_wrapped<I: Input>(input: &mut I) -> Result<Self, Error>
	where
		Self::Wrapped: Decode,
	{
		input.descend_ref()?;

		// Placement new is not yet stable, but we can just manually allocate a chunk of memory
		// and convert it to a `Box` ourselves.
		//
		// The explicit types here are written out for clarity.
		//
		// TODO: Use `Box::new_uninit` once that's stable.
		let layout = core::alloc::Layout::new::<MaybeUninit<T>>();

		input.on_before_alloc_mem(layout.size())?;
		let ptr: *mut MaybeUninit<T> = if layout.size() == 0 {
			core::ptr::NonNull::dangling().as_ptr()
		} else {
			// SAFETY: Layout has a non-zero size so calling this is safe.
			let ptr: *mut u8 = unsafe { crate::alloc::alloc::alloc(layout) };

			if ptr.is_null() {
				crate::alloc::alloc::handle_alloc_error(layout);
			}

			ptr.cast()
		};

		// SAFETY: Constructing a `Box` from a piece of memory allocated with `std::alloc::alloc`
		//         is explicitly allowed as long as it was allocated with the global allocator
		//         and the memory layout matches.
		//
		//         Constructing a `Box` from `NonNull::dangling` is also always safe as long
		//         as the underlying type is zero-sized.
		let mut boxed: Box<MaybeUninit<T>> = unsafe { Box::from_raw(ptr) };

		T::decode_into(input, &mut boxed)?;

		// Decoding succeeded, so let's get rid of `MaybeUninit`.
		//
		// TODO: Use `Box::assume_init` once that's stable.
		let ptr: *mut MaybeUninit<T> = Box::into_raw(boxed);
		let ptr: *mut T = ptr.cast();

		// SAFETY: `MaybeUninit` doesn't affect the memory layout, so casting the pointer back
		//         into a `Box` is safe.
		let boxed: Box<T> = unsafe { Box::from_raw(ptr) };

		input.ascend_ref();
		Ok(boxed)
	}
}

impl<T: DecodeWithMemTracking> DecodeWithMemTracking for Box<T> {}

impl<T> WrapperTypeDecode for Rc<T> {
	type Wrapped = T;

	fn decode_wrapped<I: Input>(input: &mut I) -> Result<Self, Error>
	where
		Self::Wrapped: Decode,
	{
		// TODO: This is inefficient; use `Rc::new_uninit` once that's stable.
		Box::<T>::decode(input).map(|output| output.into())
	}
}

// `Rc<T>` uses `Box::<T>::decode()` internally, so it supports `DecodeWithMemTracking`.
impl<T: DecodeWithMemTracking> DecodeWithMemTracking for Rc<T> {}

#[cfg(target_has_atomic = "ptr")]
impl<T> WrapperTypeDecode for Arc<T> {
	type Wrapped = T;

	fn decode_wrapped<I: Input>(input: &mut I) -> Result<Self, Error>
	where
		Self::Wrapped: Decode,
	{
		// TODO: This is inefficient; use `Arc::new_uninit` once that's stable.
		Box::<T>::decode(input).map(|output| output.into())
	}
}

// `Arc<T>` uses `Box::<T>::decode()` internally, so it supports `DecodeWithMemTracking`.
impl<T: DecodeWithMemTracking> DecodeWithMemTracking for Arc<T> {}

impl<T, X> Decode for X
where
	T: Decode + Into<X>,
	X: WrapperTypeDecode<Wrapped = T>,
{
	#[inline]
	fn decode<I: Input>(input: &mut I) -> Result<Self, Error> {
		Self::decode_wrapped(input)
	}

	fn skip<I: Input>(input: &mut I) -> Result<(), Error> {
		T::skip(input)
	}

	fn encoded_fixed_size() -> Option<usize> {
		T::encoded_fixed_size()
	}
}

/// A macro that matches on a [`TypeInfo`] and expands a given macro per variant.
///
/// The first parameter to the given macro will be the type of variant (e.g. `u8`, `u32`, etc.) and
/// other parameters given to this macro.
///
/// The last parameter is the code that should be executed for the `Unknown` type info.
macro_rules! with_type_info {
	( $type_info:expr, $macro:ident $( ( $( $params:ident ),* ) )?, { $( $unknown_variant:tt )* }, ) => {
		match $type_info {
			TypeInfo::U8 => { $macro!(u8 $( $( , $params )* )? ) },
			TypeInfo::I8 => { $macro!(i8 $( $( , $params )* )? ) },
			TypeInfo::U16 => { $macro!(u16 $( $( , $params )* )? ) },
			TypeInfo::I16 => { $macro!(i16 $( $( , $params )* )? ) },
			TypeInfo::U32 => { $macro!(u32 $( $( , $params )* )? ) },
			TypeInfo::I32 => { $macro!(i32 $( $( , $params )* )? ) },
			TypeInfo::U64 => { $macro!(u64 $( $( , $params )* )? ) },
			TypeInfo::I64 => { $macro!(i64 $( $( , $params )* )? ) },
			TypeInfo::U128 => { $macro!(u128 $( $( , $params )* )? ) },
			TypeInfo::I128 => { $macro!(i128 $( $( , $params )* )? ) },
			TypeInfo::Unknown => { $( $unknown_variant )* },
			TypeInfo::F32 => { $macro!(f32 $( $( , $params )* )? ) },
			TypeInfo::F64 => { $macro!(f64 $( $( , $params )* )? ) },
		}
	};
}

/// Something that can be encoded as a reference.
pub trait EncodeAsRef<'a, T: 'a> {
	/// The reference type that is used for encoding.
	type RefType: Encode + From<&'a T>;
}

impl<T: Encode, E: Encode> Encode for Result<T, E> {
	fn size_hint(&self) -> usize {
		1 + match *self {
			Ok(ref t) => t.size_hint(),
			Err(ref t) => t.size_hint(),
		}
	}

	fn encode_to<W: Output + ?Sized>(&self, dest: &mut W) {
		match *self {
			Ok(ref t) => {
				dest.push_byte(0);
				t.encode_to(dest);
			},
			Err(ref e) => {
				dest.push_byte(1);
				e.encode_to(dest);
			},
		}
	}
}

impl<T, LikeT, E, LikeE> EncodeLike<Result<LikeT, LikeE>> for Result<T, E>
where
	T: EncodeLike<LikeT>,
	LikeT: Encode,
	E: EncodeLike<LikeE>,
	LikeE: Encode,
{
}

impl<T: Decode, E: Decode> Decode for Result<T, E> {
	fn decode<I: Input>(input: &mut I) -> Result<Self, Error> {
		match input
			.read_byte()
			.map_err(|e| e.chain("Could not result variant byte for `Result`"))?
		{
			0 => Ok(Ok(T::decode(input).map_err(|e| e.chain("Could not Decode `Result::Ok(T)`"))?)),
			1 => Ok(Err(
				E::decode(input).map_err(|e| e.chain("Could not decode `Result::Error(E)`"))?
			)),
			_ => Err("unexpected first byte decoding Result".into()),
		}
	}

	fn skip<I: Input>(input: &mut I) -> Result<(), Error> {
		match input
			.read_byte()
			.map_err(|e| e.chain("Could not result variant byte for `Result`"))?
		{
			0 => T::skip(input),
			1 => E::skip(input),
			_ => Err("unexpected first byte decoding Result".into()),
		}
	}
}

impl<T: DecodeWithMemTracking, E: DecodeWithMemTracking> DecodeWithMemTracking for Result<T, E> {}

/// Shim type because we can't do a specialised implementation for `Option<bool>` directly.
#[derive(Eq, PartialEq, Clone, Copy)]
pub struct OptionBool(pub Option<bool>);

impl fmt::Debug for OptionBool {
	fn fmt(&self, f: &mut fmt::Formatter<'_>) -> fmt::Result {
		self.0.fmt(f)
	}
}

impl Encode for OptionBool {
	fn size_hint(&self) -> usize {
		1
	}

	fn using_encoded<R, F: FnOnce(&[u8]) -> R>(&self, f: F) -> R {
		f(&[match *self {
			OptionBool(None) => 0u8,
			OptionBool(Some(true)) => 1u8,
			OptionBool(Some(false)) => 2u8,
		}])
	}
}

impl EncodeLike for OptionBool {}

impl Decode for OptionBool {
	fn decode<I: Input>(input: &mut I) -> Result<Self, Error> {
		match input.read_byte()? {
			0 => Ok(OptionBool(None)),
			1 => Ok(OptionBool(Some(true))),
			2 => Ok(OptionBool(Some(false))),
			_ => Err("unexpected first byte decoding OptionBool".into()),
		}
	}

	fn encoded_fixed_size() -> Option<usize> {
		Some(1)
	}
}

impl DecodeWithMemTracking for OptionBool {}

impl<T: EncodeLike<U>, U: Encode> EncodeLike<Option<U>> for Option<T> {}

impl<T: Encode> Encode for Option<T> {
	fn size_hint(&self) -> usize {
		1 + match *self {
			Some(ref t) => t.size_hint(),
			None => 0,
		}
	}

	fn encode_to<W: Output + ?Sized>(&self, dest: &mut W) {
		match *self {
			Some(ref t) => {
				dest.push_byte(1);
				t.encode_to(dest);
			},
			None => dest.push_byte(0),
		}
	}
}

impl<T: Decode> Decode for Option<T> {
	fn decode<I: Input>(input: &mut I) -> Result<Self, Error> {
		match input
			.read_byte()
			.map_err(|e| e.chain("Could not decode variant byte for `Option`"))?
		{
			0 => Ok(None),
			1 => Ok(Some(
				T::decode(input).map_err(|e| e.chain("Could not decode `Option::Some(T)`"))?,
			)),
			_ => Err("unexpected first byte decoding Option".into()),
		}
	}

	fn skip<I: Input>(input: &mut I) -> Result<(), Error> {
		match input
			.read_byte()
			.map_err(|e| e.chain("Could not decode variant byte for `Option`"))?
		{
			0 => Ok(()),
			1 => T::skip(input),
			_ => Err("unexpected first byte decoding Option".into()),
		}
	}
}

impl<T: DecodeWithMemTracking> DecodeWithMemTracking for Option<T> {}

macro_rules! impl_for_non_zero {
	( $( $name:ty ),* $(,)? ) => {
		$(
			impl Encode for $name {
				fn size_hint(&self) -> usize {
					self.get().size_hint()
				}

				fn encode_to<W: Output + ?Sized>(&self, dest: &mut W) {
					self.get().encode_to(dest)
				}

				fn encode(&self) -> Vec<u8> {
					self.get().encode()
				}

				fn using_encoded<R, F: FnOnce(&[u8]) -> R>(&self, f: F) -> R {
					self.get().using_encoded(f)
				}
			}

			impl EncodeLike for $name {}

			impl Decode for $name {
				fn decode<I: Input>(input: &mut I) -> Result<Self, Error> {
					Self::new(Decode::decode(input)?)
						.ok_or_else(|| Error::from("cannot create non-zero number from 0"))
				}

				fn encoded_fixed_size() -> Option<usize> {
					Some(mem::size_of::<$name>())
				}
			}

			impl DecodeWithMemTracking for $name {}
		)*
	}
}

impl_for_non_zero! {
	NonZeroI8,
	NonZeroI16,
	NonZeroI32,
	NonZeroI64,
	NonZeroI128,
	NonZeroU8,
	NonZeroU16,
	NonZeroU32,
	NonZeroU64,
	NonZeroU128,
}

/// Encode the slice without prepending the len.
///
/// This is equivalent to encoding all the element one by one, but it is optimized for some types.
pub(crate) fn encode_slice_no_len<T: Encode, W: Output + ?Sized>(slice: &[T], dest: &mut W) {
	macro_rules! encode_to {
		( u8, $slice:ident, $dest:ident ) => {{
			let typed = unsafe { mem::transmute::<&[T], &[u8]>(&$slice[..]) };
			$dest.write(&typed)
		}};
		( i8, $slice:ident, $dest:ident ) => {{
			// `i8` has the same size as `u8`. We can just convert it here and write to the
			// dest buffer directly.
			let typed = unsafe { mem::transmute::<&[T], &[u8]>(&$slice[..]) };
			$dest.write(&typed)
		}};
		( $ty:ty, $slice:ident, $dest:ident ) => {{
			if cfg!(target_endian = "little") {
				let typed = unsafe { mem::transmute::<&[T], &[$ty]>(&$slice[..]) };
				$dest.write(<[$ty] as AsByteSlice<$ty>>::as_byte_slice(typed))
			} else {
				for item in $slice.iter() {
					item.encode_to(dest);
				}
			}
		}};
	}

	with_type_info! {
		<T as Encode>::TYPE_INFO,
		encode_to(slice, dest),
		{
			for item in slice.iter() {
				item.encode_to(dest);
			}
		},
	}
}

<<<<<<< HEAD
/// Decode the vec (without a prepended len).
///
/// This is equivalent to decode all elements one by one, but it is optimized in some
/// situation.
pub fn decode_vec_with_len<T: Decode, I: Input>(
	input: &mut I,
	len: usize,
) -> Result<Vec<T>, Error> {
	fn decode_unoptimized<I: Input, T: Decode>(
		input: &mut I,
		items_len: usize,
	) -> Result<Vec<T>, Error> {
		let input_capacity = input
			.remaining_len()?
			.unwrap_or(MAX_PREALLOCATION)
			.checked_div(mem::size_of::<T>())
			.unwrap_or(0);
		let mut r = Vec::with_capacity(input_capacity.min(items_len));
		input.descend_ref()?;
		for _ in 0..items_len {
			r.push(T::decode(input)?);
		}
		input.ascend_ref();
		Ok(r)
	}

	macro_rules! decode {
		( $ty:ty, $input:ident, $len:ident ) => {{
			if cfg!(target_endian = "little") || mem::size_of::<T>() == 1 {
				let vec = read_vec_from_u8s::<_, $ty>($input, $len)?;
				Ok(unsafe { mem::transmute::<Vec<$ty>, Vec<T>>(vec) })
			} else {
				decode_unoptimized($input, $len)
			}
		}};
	}

	with_type_info! {
		<T as Decode>::TYPE_INFO,
		decode(input, len),
		{
			decode_unoptimized(input, len)
		},
	}
=======
impl_for_non_zero! {
	NonZeroI8,
	NonZeroI16,
	NonZeroI32,
	NonZeroI64,
	NonZeroI128,
	NonZeroU8,
	NonZeroU16,
	NonZeroU32,
	NonZeroU64,
	NonZeroU128,
>>>>>>> 3093640b
}

impl<T: Encode, const N: usize> Encode for [T; N] {
	fn size_hint(&self) -> usize {
		mem::size_of::<T>() * N
	}

	fn encode_to<W: Output + ?Sized>(&self, dest: &mut W) {
		encode_slice_no_len(&self[..], dest)
	}
}

const fn calculate_array_bytesize<T, const N: usize>() -> usize {
	struct AssertNotOverflow<T, const N: usize>(PhantomData<T>);

	impl<T, const N: usize> AssertNotOverflow<T, N> {
		const OK: () = assert!(mem::size_of::<T>().checked_mul(N).is_some(), "array size overflow");
	}

	#[allow(clippy::let_unit_value)]
	let () = AssertNotOverflow::<T, N>::OK;
	mem::size_of::<T>() * N
}

impl<T: Decode, const N: usize> Decode for [T; N] {
	#[inline(always)]
	fn decode<I: Input>(input: &mut I) -> Result<Self, Error> {
		let mut array = MaybeUninit::uninit();
		Self::decode_into(input, &mut array)?;

		// SAFETY: `decode_into` succeeded, so the array is initialized.
		unsafe { Ok(array.assume_init()) }
	}

	fn decode_into<I: Input>(
		input: &mut I,
		dst: &mut MaybeUninit<Self>,
	) -> Result<DecodeFinished, Error> {
		let is_primitive = match <T as Decode>::TYPE_INFO {
			| TypeInfo::U8 | TypeInfo::I8 => true,
			| TypeInfo::U16 |
			TypeInfo::I16 |
			TypeInfo::U32 |
			TypeInfo::I32 |
			TypeInfo::U64 |
			TypeInfo::I64 |
			TypeInfo::U128 |
			TypeInfo::I128 |
			TypeInfo::F32 |
			TypeInfo::F64 => cfg!(target_endian = "little"),
			TypeInfo::Unknown => false,
		};

		if is_primitive {
			// Let's read the array in bulk as that's going to be a lot
			// faster than just reading each element one-by-one.

			let ptr: *mut [T; N] = dst.as_mut_ptr();
			let ptr: *mut u8 = ptr.cast();

			let bytesize = calculate_array_bytesize::<T, N>();

			// TODO: This is potentially slow; it'd be better if `Input` supported
			//       reading directly into uninitialized memory.
			//
			// SAFETY: The pointer is valid and points to a memory `bytesize` bytes big.
			unsafe {
				ptr.write_bytes(0, bytesize);
			}

			// SAFETY: We've zero-initialized everything so creating a slice here is safe.
			let slice: &mut [u8] = unsafe { core::slice::from_raw_parts_mut(ptr, bytesize) };

			input.read(slice)?;

			// SAFETY: We've initialized the whole slice so calling this is safe.
			unsafe {
				return Ok(DecodeFinished::assert_decoding_finished());
			}
		}

		let slice: &mut [MaybeUninit<T>; N] = {
			let ptr: *mut [T; N] = dst.as_mut_ptr();
			let ptr: *mut [MaybeUninit<T>; N] = ptr.cast();
			// SAFETY: Casting `&mut MaybeUninit<[T; N]>` into `&mut [MaybeUninit<T>; N]` is safe.
			unsafe { &mut *ptr }
		};

		/// A wrapper type to make sure the partially read elements are always
		/// dropped in case an error occurs or the underlying `decode` implementation panics.
		struct State<'a, T, const N: usize> {
			count: usize,
			slice: &'a mut [MaybeUninit<T>; N],
		}

		impl<'a, T, const N: usize> Drop for State<'a, T, N> {
			fn drop(&mut self) {
				if !mem::needs_drop::<T>() {
					// If the types don't actually need to be dropped then don't even
					// try to run the loop below.
					//
					// Most likely won't make a difference in release mode, but will
					// make a difference in debug mode.
					return;
				}

				// TODO: Use `MaybeUninit::slice_assume_init_mut` + `core::ptr::drop_in_place`
				//       once `slice_assume_init_mut` is stable.
				for item in &mut self.slice[..self.count] {
					// SAFETY: Each time we've read a new element we incremented `count`,
					//         and we only drop at most `count` elements here,
					//         so all of the elements we drop here are valid.
					unsafe {
						item.assume_init_drop();
					}
				}
			}
		}

		let mut state = State { count: 0, slice };

		while state.count < state.slice.len() {
			T::decode_into(input, &mut state.slice[state.count])?;
			state.count += 1;
		}

		// We've successfully read everything, so disarm the `Drop` impl.
		mem::forget(state);

		// SAFETY: We've initialized the whole slice so calling this is safe.
		unsafe { Ok(DecodeFinished::assert_decoding_finished()) }
	}

	fn skip<I: Input>(input: &mut I) -> Result<(), Error> {
		match Self::encoded_fixed_size() {
			Some(len) => input.skip(len),
			None => Result::from_iter((0..N).map(|_| T::skip(input))),
		}
	}

	fn encoded_fixed_size() -> Option<usize> {
		Some(<T as Decode>::encoded_fixed_size()? * N)
	}
}

impl<T: DecodeWithMemTracking, const N: usize> DecodeWithMemTracking for [T; N] {}

impl<T: EncodeLike<U>, U: Encode, const N: usize> EncodeLike<[U; N]> for [T; N] {}

impl Encode for str {
	fn size_hint(&self) -> usize {
		self.as_bytes().size_hint()
	}

	fn encode_to<W: Output + ?Sized>(&self, dest: &mut W) {
		self.as_bytes().encode_to(dest)
	}

	fn encode(&self) -> Vec<u8> {
		self.as_bytes().encode()
	}

	fn using_encoded<R, F: FnOnce(&[u8]) -> R>(&self, f: F) -> R {
		self.as_bytes().using_encoded(f)
	}
}

impl<'a, T: ToOwned + ?Sized> Decode for Cow<'a, T>
where
	<T as ToOwned>::Owned: Decode,
{
	fn decode<I: Input>(input: &mut I) -> Result<Self, Error> {
		Ok(Cow::Owned(Decode::decode(input)?))
	}

	fn skip<I: Input>(input: &mut I) -> Result<(), Error> {
		T::Owned::skip(input)
	}

	fn encoded_fixed_size() -> Option<usize> {
		T::Owned::encoded_fixed_size()
	}
}

impl<'a, T: ToOwned + DecodeWithMemTracking> DecodeWithMemTracking for Cow<'a, T> where
	Cow<'a, T>: Decode
{
}

impl<T> EncodeLike for PhantomData<T> {}

impl<T> Encode for PhantomData<T> {
	fn encode_to<W: Output + ?Sized>(&self, _dest: &mut W) {}
}

impl<T> Decode for PhantomData<T> {
	fn decode<I: Input>(_input: &mut I) -> Result<Self, Error> {
		Ok(PhantomData)
	}

	fn encoded_fixed_size() -> Option<usize> {
		Some(0)
	}
}

impl<T> DecodeWithMemTracking for PhantomData<T> where PhantomData<T>: Decode {}

impl Decode for String {
	fn decode<I: Input>(input: &mut I) -> Result<Self, Error> {
		Self::from_utf8(Vec::decode(input)?).map_err(|_| "Invalid utf8 sequence".into())
	}

	fn skip<I: Input>(input: &mut I) -> Result<(), Error> {
		Vec::<u8>::skip(input)
	}
}

impl DecodeWithMemTracking for String {}

/// Writes the compact encoding of `len` do `dest`.
pub(crate) fn compact_encode_len_to<W: Output + ?Sized>(
	dest: &mut W,
	len: usize,
) -> Result<(), Error> {
	if len > u32::MAX as usize {
		return Err("Attempted to serialize a collection with too many elements.".into());
	}

	Compact(len as u32).encode_to(dest);
	Ok(())
}

impl<T: Encode> Encode for [T] {
	fn size_hint(&self) -> usize {
		mem::size_of::<u32>() + mem::size_of_val(self)
	}

	fn encode_to<W: Output + ?Sized>(&self, dest: &mut W) {
		compact_encode_len_to(dest, self.len()).expect("Compact encodes length");

		encode_slice_no_len(self, dest)
	}
}

fn decode_vec_chunked<T, I: Input, F>(
	input: &mut I,
	len: usize,
	mut decode_chunk: F,
) -> Result<Vec<T>, Error>
where
	F: FnMut(&mut I, &mut Vec<T>, usize) -> Result<(), Error>,
{
	const { assert!(MAX_PREALLOCATION >= mem::size_of::<T>()) }
	// we have to account for the fact that `mem::size_of::<T>` can be 0 for types like `()`
	// for example.
	let chunk_len = MAX_PREALLOCATION.checked_div(mem::size_of::<T>()).unwrap_or(usize::MAX);

	let mut decoded_vec = vec![];
	let mut num_undecoded_items = len;
	while num_undecoded_items > 0 {
		let chunk_len = chunk_len.min(num_undecoded_items);
		input.on_before_alloc_mem(chunk_len.saturating_mul(mem::size_of::<T>()))?;
		decoded_vec.reserve_exact(chunk_len);

		decode_chunk(input, &mut decoded_vec, chunk_len)?;

		num_undecoded_items -= chunk_len;
	}

	Ok(decoded_vec)
}

/// Create a `Vec<T>` by casting directly from a buffer of read `u8`s
///
/// The encoding of `T` must be equal to its binary representation, and size of `T` must be less
/// or equal to [`MAX_PREALLOCATION`].
fn read_vec_from_u8s<T, I>(input: &mut I, len: usize) -> Result<Vec<T>, Error>
where
	T: ToMutByteSlice + Default + Clone,
	I: Input,
{
	let byte_len = len
		.checked_mul(mem::size_of::<T>())
		.ok_or("Item is too big and cannot be allocated")?;

	// Check if there is enough data in the input buffer.
	if let Some(input_len) = input.remaining_len()? {
		if input_len < byte_len {
			return Err("Not enough data to decode vector".into());
		}
	}

	decode_vec_chunked(input, len, |input, decoded_vec, chunk_len| {
		let decoded_vec_len = decoded_vec.len();
		let decoded_vec_size = decoded_vec_len * mem::size_of::<T>();
		unsafe {
			decoded_vec.set_len(decoded_vec_len + chunk_len);
		}

		let bytes_slice = decoded_vec.as_mut_byte_slice();
		input.read(&mut bytes_slice[decoded_vec_size..])
	})
}

fn decode_vec_from_items<T, I>(input: &mut I, len: usize) -> Result<Vec<T>, Error>
where
	T: Decode,
	I: Input,
{
	input.descend_ref()?;
	let vec = decode_vec_chunked(input, len, |input, decoded_vec, chunk_len| {
		for _ in 0..chunk_len {
			decoded_vec.push(T::decode(input)?);
		}

		Ok(())
	})?;
	input.ascend_ref();

	Ok(vec)
}

/// Decode the vec (without a prepended len).
///
/// This is equivalent to decode all elements one by one, but it is optimized in some
/// situation.
pub fn decode_vec_with_len<T: Decode, I: Input>(
	input: &mut I,
	len: usize,
) -> Result<Vec<T>, Error> {
	macro_rules! decode {
		( $ty:ty, $input:ident, $len:ident ) => {{
			if cfg!(target_endian = "little") || mem::size_of::<T>() == 1 {
				let vec = read_vec_from_u8s::<$ty, _>($input, $len)?;
				Ok(unsafe { mem::transmute::<Vec<$ty>, Vec<T>>(vec) })
			} else {
				decode_vec_from_items::<T, _>($input, $len)
			}
		}};
	}

	with_type_info! {
		<T as Decode>::TYPE_INFO,
		decode(input, len),
		{
			decode_vec_from_items::<T, _>(input, len)
		},
	}
}

impl<T> WrapperTypeEncode for Vec<T> {}
impl<T: EncodeLike<U>, U: Encode> EncodeLike<Vec<U>> for Vec<T> {}
impl<T: EncodeLike<U>, U: Encode> EncodeLike<&[U]> for Vec<T> {}
impl<T: EncodeLike<U>, U: Encode> EncodeLike<Vec<U>> for &[T] {}

impl<T: Decode> Decode for Vec<T> {
	fn decode<I: Input>(input: &mut I) -> Result<Self, Error> {
		<Compact<u32>>::decode(input)
			.and_then(move |Compact(len)| decode_vec_with_len(input, len as usize))
	}

	fn skip<I: Input>(input: &mut I) -> Result<(), Error> {
		let Compact(len) = <Compact<u32>>::decode(input)?;
		match T::encoded_fixed_size() {
			Some(size) => input.skip(size * len as usize),
			None => Result::from_iter((0..len).map(|_| T::skip(input))),
		}
	}
}

impl<T: DecodeWithMemTracking> DecodeWithMemTracking for Vec<T> {}

macro_rules! impl_encode_for_collection {
	($(
		$type:ident
		{ $( $generics:ident $( : $decode_additional:ident )? ),* }
		{ $( $type_like_generics:ident ),* }
		{ $( $impl_like_generics:tt )* }
	)*) => {$(
		impl<$( $generics: Encode ),*> Encode for $type<$( $generics, )*> {
			fn size_hint(&self) -> usize {
				mem::size_of::<u32>() + mem::size_of::<($($generics,)*)>().saturating_mul(self.len())
			}

			fn encode_to<W: Output + ?Sized>(&self, dest: &mut W) {
				compact_encode_len_to(dest, self.len()).expect("Compact encodes length");

				for i in self.iter() {
					i.encode_to(dest);
				}
			}
		}

<<<<<<< HEAD
		impl<$( $generics: Decode $( + $decode_additional )? ),*> Decode
			for $type<$( $generics, )*>
		{
			fn decode<I: Input>(input: &mut I) -> Result<Self, Error> {
				<Compact<u32>>::decode(input).and_then(move |Compact(len)| {
					input.descend_ref()?;
					let result = Result::from_iter((0..len).map(|_| Decode::decode(input)));
					input.ascend_ref();
					result
				})
			}

			fn skip<I: Input>(input: &mut I) -> Result<(), Error> {
				Vec::<($( $generics, )*)>::skip(input)
			}
		}

=======
>>>>>>> 3093640b
		impl<$( $impl_like_generics )*> EncodeLike<$type<$( $type_like_generics ),*>>
			for $type<$( $generics ),*> {}
		impl<$( $impl_like_generics )*> EncodeLike<&[( $( $type_like_generics, )* )]>
			for $type<$( $generics ),*> {}
		impl<$( $impl_like_generics )*> EncodeLike<$type<$( $type_like_generics ),*>>
			for &[( $( $generics, )* )] {}
	)*}
}

impl_encode_for_collection! {
	BTreeMap { K: Ord, V } { LikeK, LikeV}
		{ K: EncodeLike<LikeK>, LikeK: Encode, V: EncodeLike<LikeV>, LikeV: Encode }
}

impl<K: Decode + Ord, V: Decode> Decode for BTreeMap<K, V> {
	fn decode<I: Input>(input: &mut I) -> Result<Self, Error> {
		<Compact<u32>>::decode(input).and_then(move |Compact(len)| {
			input.descend_ref()?;
			input.on_before_alloc_mem(super::btree_utils::mem_size_of_btree::<(K, V)>(len))?;
			let result = Result::from_iter((0..len).map(|_| Decode::decode(input)));
			input.ascend_ref();
			result
		})
	}
}

impl<K: DecodeWithMemTracking, V: DecodeWithMemTracking> DecodeWithMemTracking for BTreeMap<K, V> where
	BTreeMap<K, V>: Decode
{
}

impl_encode_for_collection! {
	BTreeSet { T: Ord } { LikeT }
		{ T: EncodeLike<LikeT>, LikeT: Encode }
}

impl<T: Decode + Ord> Decode for BTreeSet<T> {
	fn decode<I: Input>(input: &mut I) -> Result<Self, Error> {
		<Compact<u32>>::decode(input).and_then(move |Compact(len)| {
			input.descend_ref()?;
			input.on_before_alloc_mem(super::btree_utils::mem_size_of_btree::<T>(len))?;
			let result = Result::from_iter((0..len).map(|_| Decode::decode(input)));
			input.ascend_ref();
			result
		})
	}
}
impl<T: DecodeWithMemTracking> DecodeWithMemTracking for BTreeSet<T> where BTreeSet<T>: Decode {}

impl_encode_for_collection! {
	LinkedList { T } { LikeT }
		{ T: EncodeLike<LikeT>, LikeT: Encode }
}

impl<T: Decode> Decode for LinkedList<T> {
	fn decode<I: Input>(input: &mut I) -> Result<Self, Error> {
		<Compact<u32>>::decode(input).and_then(move |Compact(len)| {
			input.descend_ref()?;
			// We account for the size of the `prev` and `next` pointers of each list node,
			// plus the decoded element.
			input.on_before_alloc_mem((len as usize).saturating_mul(mem::size_of::<(
				usize,
				usize,
				T,
			)>()))?;
			let result = Result::from_iter((0..len).map(|_| Decode::decode(input)));
			input.ascend_ref();
			result
		})
	}
}

impl<T: DecodeWithMemTracking> DecodeWithMemTracking for LinkedList<T> where LinkedList<T>: Decode {}

impl_encode_for_collection! {
	BinaryHeap { T: Ord } { LikeT }
		{ T: EncodeLike<LikeT>, LikeT: Encode }
}

impl<T: Decode + Ord> Decode for BinaryHeap<T> {
	fn decode<I: Input>(input: &mut I) -> Result<Self, Error> {
		Ok(Vec::decode(input)?.into())
	}
}
impl<T: DecodeWithMemTracking> DecodeWithMemTracking for BinaryHeap<T> where BinaryHeap<T>: Decode {}

impl<T: Encode> EncodeLike for VecDeque<T> {}
impl<T: EncodeLike<U>, U: Encode> EncodeLike<&[U]> for VecDeque<T> {}
impl<T: EncodeLike<U>, U: Encode> EncodeLike<VecDeque<U>> for &[T] {}
impl<T: EncodeLike<U>, U: Encode> EncodeLike<Vec<U>> for VecDeque<T> {}
impl<T: EncodeLike<U>, U: Encode> EncodeLike<VecDeque<U>> for Vec<T> {}

impl<T: Encode> Encode for VecDeque<T> {
	fn size_hint(&self) -> usize {
		mem::size_of::<u32>() + mem::size_of::<T>() * self.len()
	}

	fn encode_to<W: Output + ?Sized>(&self, dest: &mut W) {
		compact_encode_len_to(dest, self.len()).expect("Compact encodes length");

		let slices = self.as_slices();
		encode_slice_no_len(slices.0, dest);
		encode_slice_no_len(slices.1, dest);
	}
}

impl<T: Decode> Decode for VecDeque<T> {
	fn decode<I: Input>(input: &mut I) -> Result<Self, Error> {
		Ok(<Vec<T>>::decode(input)?.into())
	}

	fn skip<I: Input>(input: &mut I) -> Result<(), Error> {
		Vec::<T>::skip(input)
	}
}

impl<T: DecodeWithMemTracking> DecodeWithMemTracking for VecDeque<T> {}

impl EncodeLike for () {}

impl Encode for () {
	fn encode_to<W: Output + ?Sized>(&self, _dest: &mut W) {}

	fn using_encoded<R, F: FnOnce(&[u8]) -> R>(&self, f: F) -> R {
		f(&[])
	}

	fn encode(&self) -> Vec<u8> {
		Vec::new()
	}
}

impl Decode for () {
	fn decode<I: Input>(_: &mut I) -> Result<(), Error> {
		Ok(())
	}

	fn encoded_fixed_size() -> Option<usize> {
		Some(0)
	}
}

macro_rules! impl_len {
	( $( $type:ident< $($g:ident),* > ),* ) => { $(
		impl<$($g),*> DecodeLength for $type<$($g),*> {
			fn len(mut self_encoded: &[u8]) -> Result<usize, Error> {
				usize::try_from(u32::from(Compact::<u32>::decode(&mut self_encoded)?))
					.map_err(|_| "Failed convert decoded size into usize.".into())
			}
		}
	)*}
}

// Collection types that support compact decode length.
impl_len!(Vec<T>, BTreeSet<T>, BTreeMap<K, V>, VecDeque<T>, BinaryHeap<T>, LinkedList<T>);

macro_rules! tuple_impl {
	(
		($one:ident, $extra:ident),
	) => {
		impl<$one: Encode> Encode for ($one,) {
			fn size_hint(&self) -> usize {
				self.0.size_hint()
			}

			fn encode_to<T: Output + ?Sized>(&self, dest: &mut T) {
				self.0.encode_to(dest);
			}

			fn encode(&self) -> Vec<u8> {
				self.0.encode()
			}

			fn using_encoded<R, F: FnOnce(&[u8]) -> R>(&self, f: F) -> R {
				self.0.using_encoded(f)
			}
		}

		impl<$one: Decode> Decode for ($one,) {
			fn decode<I: Input>(input: &mut I) -> Result<Self, Error> {
				match $one::decode(input) {
					Err(e) => Err(e),
					Ok($one) => Ok(($one,)),
				}
			}

			fn skip<I: Input>(input: &mut I) -> Result<(), Error> {
				$one::skip(input)
			}

			fn encoded_fixed_size() -> Option<usize> {
				$one::encoded_fixed_size()
			}
		}

		impl<$one: DecodeLength> DecodeLength for ($one,) {
			fn len(self_encoded: &[u8]) -> Result<usize, Error> {
				$one::len(self_encoded)
			}
		}

		impl<$one: EncodeLike<$extra>, $extra: Encode> crate::EncodeLike<($extra,)> for ($one,) {}
	};
	(($first:ident, $fextra:ident), $( ( $rest:ident, $rextra:ident ), )+) => {
		impl<$first: Encode, $($rest: Encode),+> Encode for ($first, $($rest),+) {
			fn size_hint(&self) -> usize {
				let (
					ref $first,
					$(ref $rest),+
				) = *self;
				$first.size_hint()
				$( + $rest.size_hint() )+
			}

			fn encode_to<T: Output + ?Sized>(&self, dest: &mut T) {
				let (
					ref $first,
					$(ref $rest),+
				) = *self;

				$first.encode_to(dest);
				$($rest.encode_to(dest);)+
			}
		}

		impl<$first: Decode, $($rest: Decode),+> Decode for ($first, $($rest),+) {
			fn decode<INPUT: Input>(input: &mut INPUT) -> Result<Self, super::Error> {
				Ok((
					match $first::decode(input) {
						Ok(x) => x,
						Err(e) => return Err(e),
					},
					$(match $rest::decode(input) {
						Ok(x) => x,
						Err(e) => return Err(e),
					},)+
				))
			}

			fn skip<INPUT: Input>(input: &mut INPUT) -> Result<(), super::Error> {
				$first::skip(input)?;
				$($rest::skip(input)?;)+
				Ok(())
			}

			fn encoded_fixed_size() -> Option<usize> {
				Some( $first::encoded_fixed_size()? $( + $rest::encoded_fixed_size()? )+)
			}
		}

		impl<$first: EncodeLike<$fextra>, $fextra: Encode,
			$($rest: EncodeLike<$rextra>, $rextra: Encode),+> crate::EncodeLike<($fextra, $( $rextra ),+)>
			for ($first, $($rest),+) {}

		impl<$first: DecodeLength, $($rest),+> DecodeLength for ($first, $($rest),+) {
			fn len(self_encoded: &[u8]) -> Result<usize, Error> {
				$first::len(self_encoded)
			}
		}

		tuple_impl!( $( ($rest, $rextra), )+ );
	}
}

#[allow(non_snake_case)]
mod inner_tuple_impl {
	use super::*;

	tuple_impl!(
		(A0, A1),
		(B0, B1),
		(C0, C1),
		(D0, D1),
		(E0, E1),
		(F0, F1),
		(G0, G1),
		(H0, H1),
		(I0, I1),
		(J0, J1),
		(K0, K1),
		(L0, L1),
		(M0, M1),
		(N0, N1),
		(O0, O1),
		(P0, P1),
		(Q0, Q1),
		(R0, R1),
	);
}

macro_rules! impl_endians {
	( $( $t:ty; $ty_info:ident ),* ) => { $(
		impl EncodeLike for $t {}

		impl Encode for $t {
			const TYPE_INFO: TypeInfo = TypeInfo::$ty_info;

			fn size_hint(&self) -> usize {
				mem::size_of::<$t>()
			}

			fn using_encoded<R, F: FnOnce(&[u8]) -> R>(&self, f: F) -> R {
				let buf = self.to_le_bytes();
				f(&buf[..])
			}
		}

		impl Decode for $t {
			const TYPE_INFO: TypeInfo = TypeInfo::$ty_info;

			fn decode<I: Input>(input: &mut I) -> Result<Self, Error> {
				let mut buf = [0u8; mem::size_of::<$t>()];
				input.read(&mut buf)?;
				Ok(<$t>::from_le_bytes(buf))
			}

			fn encoded_fixed_size() -> Option<usize> {
				Some(mem::size_of::<$t>())
			}
		}

		impl DecodeWithMemTracking for $t {}
	)* }
}
macro_rules! impl_one_byte {
	( $( $t:ty; $ty_info:ident ),* ) => { $(
		impl EncodeLike for $t {}

		impl Encode for $t {
			const TYPE_INFO: TypeInfo = TypeInfo::$ty_info;

			fn size_hint(&self) -> usize {
				mem::size_of::<$t>()
			}

			fn using_encoded<R, F: FnOnce(&[u8]) -> R>(&self, f: F) -> R {
				f(&[*self as u8][..])
			}
		}

		impl Decode for $t {
			const TYPE_INFO: TypeInfo = TypeInfo::$ty_info;

			fn decode<I: Input>(input: &mut I) -> Result<Self, Error> {
				Ok(input.read_byte()? as $t)
			}

			fn encoded_fixed_size() -> Option<usize> {
				Some(1)
			}
		}

		impl DecodeWithMemTracking for $t {}
	)* }
}

impl_endians!(u16; U16, u32; U32, u64; U64, u128; U128, i16; I16, i32; I32, i64; I64, i128; I128);
impl_one_byte!(u8; U8, i8; I8);

impl_endians!(f32; F32, f64; F64);

impl EncodeLike for bool {}

impl Encode for bool {
	fn size_hint(&self) -> usize {
		mem::size_of::<bool>()
	}

	fn using_encoded<R, F: FnOnce(&[u8]) -> R>(&self, f: F) -> R {
		f(&[*self as u8][..])
	}
}

impl Decode for bool {
	fn decode<I: Input>(input: &mut I) -> Result<Self, Error> {
		let byte = input.read_byte()?;
		match byte {
			0 => Ok(false),
			1 => Ok(true),
			_ => Err("Invalid boolean representation".into()),
		}
	}

	fn encoded_fixed_size() -> Option<usize> {
		Some(1)
	}
}

impl DecodeWithMemTracking for bool {}

impl Encode for Duration {
	fn size_hint(&self) -> usize {
		mem::size_of::<u64>() + mem::size_of::<u32>()
	}

	fn encode(&self) -> Vec<u8> {
		let secs = self.as_secs();
		let nanos = self.subsec_nanos();
		(secs, nanos).encode()
	}
}

impl Decode for Duration {
	fn decode<I: Input>(input: &mut I) -> Result<Self, Error> {
		let (secs, nanos) = <(u64, u32)>::decode(input)
			.map_err(|e| e.chain("Could not decode `Duration(u64, u32)`"))?;
		if nanos >= A_BILLION {
			Err("Could not decode `Duration`: Number of nanoseconds should not be higher than 10^9.".into())
		} else {
			Ok(Duration::new(secs, nanos))
		}
	}

	fn encoded_fixed_size() -> Option<usize> {
		<(u64, u32)>::encoded_fixed_size()
	}
}

impl DecodeWithMemTracking for Duration {}

impl EncodeLike for Duration {}

impl<T> Encode for Range<T>
where
	T: Encode,
{
	fn size_hint(&self) -> usize {
		2 * mem::size_of::<T>()
	}

	fn encode(&self) -> Vec<u8> {
		(&self.start, &self.end).encode()
	}
}

impl<T> Decode for Range<T>
where
	T: Decode,
{
	fn decode<I: Input>(input: &mut I) -> Result<Self, Error> {
		let (start, end) =
			<(T, T)>::decode(input).map_err(|e| e.chain("Could not decode `Range<T>`"))?;
		Ok(Range { start, end })
	}

	fn encoded_fixed_size() -> Option<usize> {
		<(T, T)>::encoded_fixed_size()
	}
}

impl<T: DecodeWithMemTracking> DecodeWithMemTracking for Range<T> {}

impl<T> Encode for RangeInclusive<T>
where
	T: Encode,
{
	fn size_hint(&self) -> usize {
		2 * mem::size_of::<T>()
	}

	fn encode(&self) -> Vec<u8> {
		(self.start(), self.end()).encode()
	}
}

impl<T> Decode for RangeInclusive<T>
where
	T: Decode,
{
	fn decode<I: Input>(input: &mut I) -> Result<Self, Error> {
		let (start, end) =
			<(T, T)>::decode(input).map_err(|e| e.chain("Could not decode `RangeInclusive<T>`"))?;
		Ok(RangeInclusive::new(start, end))
	}

	fn encoded_fixed_size() -> Option<usize> {
		<(T, T)>::encoded_fixed_size()
	}
}

impl<T: DecodeWithMemTracking> DecodeWithMemTracking for RangeInclusive<T> {}

#[cfg(test)]
mod tests {
	use super::*;
	use std::borrow::Cow;

	#[test]
	fn vec_is_sliceable() {
		let v = b"Hello world".to_vec();
		v.using_encoded(|ref slice| assert_eq!(slice, &b"\x2cHello world"));
	}

	#[test]
	fn encode_borrowed_tuple() {
		let x = vec![1u8, 2, 3, 4];
		let y = 128i64;

		let encoded = (&x, &y).encode();

		assert_eq!((x, y), Decode::decode(&mut &encoded[..]).unwrap());
	}

	#[test]
	fn cow_works() {
		let x = &[1u32, 2, 3, 4, 5, 6][..];
		let y = Cow::Borrowed(&x);
		assert_eq!(x.encode(), y.encode());

		let z: Cow<'_, [u32]> = Cow::decode(&mut &x.encode()[..]).unwrap();
		assert_eq!(*z, *x);
	}

	#[test]
	fn cow_string_works() {
		let x = "Hello world!";
		let y = Cow::Borrowed(&x);
		assert_eq!(x.encode(), y.encode());

		let z: Cow<'_, str> = Cow::decode(&mut &x.encode()[..]).unwrap();
		assert_eq!(*z, *x);
	}

	fn hexify(bytes: &[u8]) -> String {
		bytes
			.iter()
			.map(|ref b| format!("{:02x}", b))
			.collect::<Vec<String>>()
			.join(" ")
	}

	#[test]
	fn string_encoded_as_expected() {
		let value = String::from("Hello, World!");
		let encoded = value.encode();
		assert_eq!(hexify(&encoded), "34 48 65 6c 6c 6f 2c 20 57 6f 72 6c 64 21");
		assert_eq!(<String>::decode(&mut &encoded[..]).unwrap(), value);
	}

	#[test]
	fn vec_of_u8_encoded_as_expected() {
		let value = vec![0u8, 1, 1, 2, 3, 5, 8, 13, 21, 34];
		let encoded = value.encode();
		assert_eq!(hexify(&encoded), "28 00 01 01 02 03 05 08 0d 15 22");
		assert_eq!(<Vec<u8>>::decode(&mut &encoded[..]).unwrap(), value);
	}

	#[test]
	fn vec_of_i16_encoded_as_expected() {
		let value = vec![0i16, 1, -1, 2, -2, 3, -3];
		let encoded = value.encode();
		assert_eq!(hexify(&encoded), "1c 00 00 01 00 ff ff 02 00 fe ff 03 00 fd ff");
		assert_eq!(<Vec<i16>>::decode(&mut &encoded[..]).unwrap(), value);
	}

	#[test]
	fn vec_of_option_int_encoded_as_expected() {
		let value = vec![Some(1i8), Some(-1), None];
		let encoded = value.encode();
		assert_eq!(hexify(&encoded), "0c 01 01 01 ff 00");
		assert_eq!(<Vec<Option<i8>>>::decode(&mut &encoded[..]).unwrap(), value);
	}

	#[test]
	fn vec_of_option_bool_encoded_as_expected() {
		let value = vec![OptionBool(Some(true)), OptionBool(Some(false)), OptionBool(None)];
		let encoded = value.encode();
		assert_eq!(hexify(&encoded), "0c 01 02 00");
		assert_eq!(<Vec<OptionBool>>::decode(&mut &encoded[..]).unwrap(), value);
	}

	#[test]
	fn vec_of_empty_tuples_encoded_as_expected() {
		let value = vec![(), (), (), (), ()];
		let encoded = value.encode();
		assert_eq!(hexify(&encoded), "14");
		assert_eq!(<Vec<()>>::decode(&mut &encoded[..]).unwrap(), value);
	}

	#[cfg(feature = "bytes")]
	#[test]
	fn bytes_works_as_expected() {
		let input = bytes::Bytes::from_static(b"hello");
		let encoded = Encode::encode(&input);
		let encoded_vec = input.to_vec().encode();
		assert_eq!(encoded, encoded_vec);

		assert_eq!(&b"hello"[..], bytes::Bytes::decode(&mut &encoded[..]).unwrap(),);
	}

	#[cfg(feature = "bytes")]
	#[test]
	fn bytes_deserialized_from_bytes_is_zero_copy() {
		let encoded = bytes::Bytes::from(Encode::encode(&b"hello".to_vec()));
		let decoded = decode_from_bytes::<bytes::Bytes>(encoded.clone()).unwrap();
		assert_eq!(decoded, &b"hello"[..]);

		// The `slice_ref` will panic if the `decoded` is not a subslice of `encoded`.
		assert_eq!(encoded.slice_ref(&decoded), &b"hello"[..]);
	}

	#[cfg(feature = "bytes")]
	#[test]
	fn nested_bytes_deserialized_from_bytes_is_zero_copy() {
		let encoded = bytes::Bytes::from(Encode::encode(&Some(b"hello".to_vec())));
		let decoded = decode_from_bytes::<Option<bytes::Bytes>>(encoded.clone()).unwrap();
		let decoded = decoded.as_ref().unwrap();
		assert_eq!(decoded, &b"hello"[..]);

		// The `slice_ref` will panic if the `decoded` is not a subslice of `encoded`.
		assert_eq!(encoded.slice_ref(decoded), &b"hello"[..]);
	}

	fn test_encode_length<T: Encode + Decode + DecodeLength>(thing: &T, len: usize) {
		assert_eq!(<T as DecodeLength>::len(&thing.encode()[..]).unwrap(), len);
	}

	#[test]
	fn len_works_for_decode_collection_types() {
		let vector = vec![10; 10];
		let mut btree_map: BTreeMap<u32, u32> = BTreeMap::new();
		btree_map.insert(1, 1);
		btree_map.insert(2, 2);
		let mut btree_set: BTreeSet<u32> = BTreeSet::new();
		btree_set.insert(1);
		btree_set.insert(2);
		let mut vd = VecDeque::new();
		vd.push_front(1);
		vd.push_front(2);
		let mut bh = BinaryHeap::new();
		bh.push(1);
		bh.push(2);
		let mut ll = LinkedList::new();
		ll.push_back(1);
		ll.push_back(2);
		let t1: (Vec<_>,) = (vector.clone(),);
		let t2: (Vec<_>, u32) = (vector.clone(), 3u32);

		test_encode_length(&vector, 10);
		test_encode_length(&btree_map, 2);
		test_encode_length(&btree_set, 2);
		test_encode_length(&vd, 2);
		test_encode_length(&bh, 2);
		test_encode_length(&ll, 2);
		test_encode_length(&t1, 10);
		test_encode_length(&t2, 10);
	}

	#[test]
	fn vec_of_string_encoded_as_expected() {
		let value = vec![
			"Hamlet".to_owned(),
			"Война и мир".to_owned(),
			"三国演义".to_owned(),
			"أَلْف لَيْلَة وَلَيْلَة‎".to_owned(),
		];
		let encoded = value.encode();
		assert_eq!(
			hexify(&encoded),
			"10 18 48 61 6d 6c 65 74 50 d0 92 d0 be d0 b9 d0 bd d0 b0 20 d0 \
			b8 20 d0 bc d0 b8 d1 80 30 e4 b8 89 e5 9b bd e6 bc 94 e4 b9 89 bc d8 a3 d9 8e d9 84 d9 92 \
			d9 81 20 d9 84 d9 8e d9 8a d9 92 d9 84 d9 8e d8 a9 20 d9 88 d9 8e d9 84 d9 8e d9 8a d9 92 \
			d9 84 d9 8e d8 a9 e2 80 8e"
		);
		assert_eq!(<Vec<String>>::decode(&mut &encoded[..]).unwrap(), value);
	}

	#[derive(Debug, PartialEq)]
	struct MyWrapper(Compact<u32>);
	impl Deref for MyWrapper {
		type Target = Compact<u32>;
		fn deref(&self) -> &Self::Target {
			&self.0
		}
	}
	impl WrapperTypeEncode for MyWrapper {}

	impl From<Compact<u32>> for MyWrapper {
		fn from(c: Compact<u32>) -> Self {
			MyWrapper(c)
		}
	}
	impl WrapperTypeDecode for MyWrapper {
		type Wrapped = Compact<u32>;
	}

	#[test]
	fn should_work_for_wrapper_types() {
		let result = vec![0b1100];

		assert_eq!(MyWrapper(3u32.into()).encode(), result);
		assert_eq!(MyWrapper::decode(&mut &*result).unwrap(), MyWrapper(3_u32.into()));
	}

	#[test]
	fn codec_vec_deque_u8_and_u16() {
		let mut v_u8 = VecDeque::new();
		let mut v_u16 = VecDeque::new();

		for i in 0..50 {
			v_u8.push_front(i as u8);
			v_u16.push_front(i as u16);
		}
		for i in 50..100 {
			v_u8.push_back(i as u8);
			v_u16.push_back(i as u16);
		}

		assert_eq!(Decode::decode(&mut &v_u8.encode()[..]), Ok(v_u8));
		assert_eq!(Decode::decode(&mut &v_u16.encode()[..]), Ok(v_u16));
	}

	#[test]
	fn codec_iterator() {
		let t1: BTreeSet<u32> = FromIterator::from_iter((0..10).flat_map(|i| 0..i));
		let t2: LinkedList<u32> = FromIterator::from_iter((0..10).flat_map(|i| 0..i));
		let t3: BinaryHeap<u32> = FromIterator::from_iter((0..10).flat_map(|i| 0..i));
		let t4: BTreeMap<u16, u32> =
			FromIterator::from_iter((0..10).flat_map(|i| 0..i).map(|i| (i as u16, i + 10)));
		let t5: BTreeSet<Vec<u8>> = FromIterator::from_iter((0..10).map(|i| Vec::from_iter(0..i)));
		let t6: LinkedList<Vec<u8>> =
			FromIterator::from_iter((0..10).map(|i| Vec::from_iter(0..i)));
		let t7: BinaryHeap<Vec<u8>> =
			FromIterator::from_iter((0..10).map(|i| Vec::from_iter(0..i)));
		let t8: BTreeMap<Vec<u8>, u32> = FromIterator::from_iter(
			(0..10).map(|i| Vec::from_iter(0..i)).map(|i| (i.clone(), i.len() as u32)),
		);

		assert_eq!(Decode::decode(&mut &t1.encode()[..]), Ok(t1));
		assert_eq!(Decode::decode(&mut &t2.encode()[..]), Ok(t2));
		assert_eq!(
			Decode::decode(&mut &t3.encode()[..]).map(BinaryHeap::into_sorted_vec),
			Ok(t3.into_sorted_vec()),
		);
		assert_eq!(Decode::decode(&mut &t4.encode()[..]), Ok(t4));
		assert_eq!(Decode::decode(&mut &t5.encode()[..]), Ok(t5));
		assert_eq!(Decode::decode(&mut &t6.encode()[..]), Ok(t6));
		assert_eq!(
			Decode::decode(&mut &t7.encode()[..]).map(BinaryHeap::into_sorted_vec),
			Ok(t7.into_sorted_vec()),
		);
		assert_eq!(Decode::decode(&mut &t8.encode()[..]), Ok(t8));
	}

	#[test]
	fn io_reader() {
		let mut io_reader = IoReader(std::io::Cursor::new(&[1u8, 2, 3][..]));

		let mut v = [0; 2];
		io_reader.read(&mut v[..]).unwrap();
		assert_eq!(v, [1, 2]);

		assert_eq!(io_reader.read_byte().unwrap(), 3);

		assert_eq!(io_reader.read_byte(), Err("io error: UnexpectedEof".into()));
	}

	#[test]
	fn io_reader_skip() {
		let mut io_reader = IoReader(std::io::Cursor::new(&[1u8, 2, 3, 4][..]));

		io_reader.skip(0).unwrap();
		io_reader.skip(2).unwrap();
		assert_eq!(io_reader.read_byte().unwrap(), 3);
		assert_eq!(io_reader.skip(2), Err("io error: UnexpectedEof".into()));
	}

	#[test]
	fn shared_references_implement_encode() {
		Arc::new(10u32).encode();
		Rc::new(10u32).encode();
	}

	#[test]
	fn not_limit_input_test() {
		use crate::Input;

		struct NoLimit<'a>(&'a [u8]);

		impl<'a> Input for NoLimit<'a> {
			fn remaining_len(&mut self) -> Result<Option<usize>, Error> {
				Ok(None)
			}

			fn read(&mut self, into: &mut [u8]) -> Result<(), Error> {
				self.0.read(into)
			}
		}

		let len = MAX_PREALLOCATION * 2 + 1;
		let mut i = Compact(len as u32).encode();
		i.resize(i.len() + len, 0);
		assert_eq!(<Vec<u8>>::decode(&mut NoLimit(&i[..])).unwrap(), vec![0u8; len]);

		let i = Compact(len as u32).encode();
		assert_eq!(
			<Vec<u8>>::decode(&mut NoLimit(&i[..])).err().unwrap().to_string(),
			"Not enough data to fill buffer",
		);

		let i = Compact(1000u32).encode();
		assert_eq!(
			<Vec<u8>>::decode(&mut NoLimit(&i[..])).err().unwrap().to_string(),
			"Not enough data to fill buffer",
		);
	}

	#[test]
	fn boolean() {
		assert_eq!(true.encode(), vec![1]);
		assert_eq!(false.encode(), vec![0]);
		assert!(bool::decode(&mut &[1][..]).unwrap());
		assert!(!bool::decode(&mut &[0][..]).unwrap());
	}

	#[test]
	fn some_encode_like() {
		fn t<B: EncodeLike>() {}
		t::<&[u8]>();
		t::<&str>();
		t::<NonZeroU32>();
	}

	#[test]
	fn vec_deque_encode_like_vec() {
		let data: VecDeque<u32> = vec![1, 2, 3, 4, 5, 6].into();
		let encoded = data.encode();

		let decoded = Vec::<u32>::decode(&mut &encoded[..]).unwrap();
		assert!(decoded.iter().all(|v| data.contains(v)));
		assert_eq!(data.len(), decoded.len());

		let encoded = decoded.encode();
		let decoded = VecDeque::<u32>::decode(&mut &encoded[..]).unwrap();
		assert_eq!(data, decoded);
	}

	#[test]
	fn vec_decode_right_capacity() {
		let data: Vec<u32> = vec![1, 2, 3];
		let mut encoded = data.encode();
		encoded.resize(encoded.len() * 2, 0);
		let decoded = Vec::<u32>::decode(&mut &encoded[..]).unwrap();
		assert_eq!(data, decoded);
		assert_eq!(decoded.capacity(), decoded.len());
		// Check with non-integer type
		let data: Vec<String> = vec!["1".into(), "2".into(), "3".into()];
		let mut encoded = data.encode();
		encoded.resize(65536, 0);
		let decoded = Vec::<String>::decode(&mut &encoded[..]).unwrap();
		assert_eq!(data, decoded);
		assert_eq!(decoded.capacity(), decoded.len());
	}

	#[test]
	fn duration() {
		let num_secs = 13;
		let num_nanos = 37;

		let duration = Duration::new(num_secs, num_nanos);
		let expected = (num_secs, num_nanos).encode();

		assert_eq!(duration.encode(), expected);
		assert_eq!(Duration::decode(&mut &expected[..]).unwrap(), duration);
	}

	#[test]
	fn malformed_duration_encoding_fails() {
		// This test should fail, as the number of nanoseconds encoded is exactly 10^9.
		let invalid_nanos = A_BILLION;
		let encoded = (0u64, invalid_nanos).encode();
		assert!(Duration::decode(&mut &encoded[..]).is_err());

		let num_secs = 1u64;
		let num_nanos = 37u32;
		let invalid_nanos = num_secs as u32 * A_BILLION + num_nanos;
		let encoded = (num_secs, invalid_nanos).encode();
		// This test should fail, as the number of nano seconds encoded is bigger than 10^9.
		assert!(Duration::decode(&mut &encoded[..]).is_err());

		// Now constructing a valid duration and encoding it. Those asserts should not fail.
		let duration = Duration::from_nanos(invalid_nanos as u64);
		let expected = (num_secs, num_nanos).encode();

		assert_eq!(duration.encode(), expected);
		assert_eq!(Duration::decode(&mut &expected[..]).unwrap(), duration);
	}

	#[test]
	fn u64_max() {
		let num_secs = u64::MAX;
		let num_nanos = 0;
		let duration = Duration::new(num_secs, num_nanos);
		let expected = (num_secs, num_nanos).encode();

		assert_eq!(duration.encode(), expected);
		assert_eq!(Duration::decode(&mut &expected[..]).unwrap(), duration);
	}

	#[test]
	fn decoding_does_not_overflow() {
		let num_secs = u64::MAX;
		let num_nanos = A_BILLION;

		// `num_nanos`' carry should make `num_secs` overflow if we were to call `Duration::new()`.
		// This test checks that the we do not call `Duration::new()`.
		let encoded = (num_secs, num_nanos).encode();
		assert!(Duration::decode(&mut &encoded[..]).is_err());
	}

	#[test]
	fn string_invalid_utf8() {
		// `167, 10` is not a valid utf8 sequence, so this should be an error.
		let mut bytes: &[u8] = &[20, 114, 167, 10, 20, 114];

		let obj = <String>::decode(&mut bytes);
		assert!(obj.is_err());
	}

	#[test]
	fn empty_array_encode_and_decode() {
		let data: [u32; 0] = [];
		let encoded = data.encode();
		assert!(encoded.is_empty());
		<[u32; 0]>::decode(&mut &encoded[..]).unwrap();
	}

	macro_rules! test_array_encode_and_decode {
		( $( $name:ty ),* $(,)? ) => {
			$(
				paste::item! {
					#[test]
					fn [<test_array_encode_and_decode _ $name>]() {
						let data: [$name; 32] = [123 as $name; 32];
						let encoded = data.encode();
						let decoded: [$name; 32] = Decode::decode(&mut &encoded[..]).unwrap();
						assert_eq!(decoded, data);
					}
				}
			)*
		}
	}

	test_array_encode_and_decode!(u8, i8, u16, i16, u32, i32, u64, i64, u128, i128);

	test_array_encode_and_decode!(f32, f64);

	fn test_encoded_size(val: impl Encode) {
		let length = val.using_encoded(|v| v.len());

		assert_eq!(length, val.encoded_size());
	}

	struct TestStruct {
		data: Vec<u32>,
		other: u8,
		compact: Compact<u128>,
	}

	impl Encode for TestStruct {
		fn encode_to<W: Output + ?Sized>(&self, dest: &mut W) {
			self.data.encode_to(dest);
			self.other.encode_to(dest);
			self.compact.encode_to(dest);
		}
	}

	#[test]
	fn encoded_size_works() {
		test_encoded_size(120u8);
		test_encoded_size(30u16);
		test_encoded_size(1u32);
		test_encoded_size(2343545u64);
		test_encoded_size(34358394245459854u128);
		test_encoded_size(vec![1, 2, 3, 4, 5, 6, 7, 8, 9, 10u32]);
		test_encoded_size(Compact(32445u32));
		test_encoded_size(Compact(34353454453545u128));
		test_encoded_size(TestStruct {
			data: vec![1, 2, 4, 5, 6],
			other: 45,
			compact: Compact(123234545),
		});
	}

	#[test]
	fn ranges() {
		let range = Range { start: 1, end: 100 };
		let range_bytes = (1, 100).encode();
		assert_eq!(range.encode(), range_bytes);
		assert_eq!(Range::decode(&mut &range_bytes[..]), Ok(range));

		let range_inclusive = RangeInclusive::new(1, 100);
		let range_inclusive_bytes = (1, 100).encode();
		assert_eq!(range_inclusive.encode(), range_inclusive_bytes);
		assert_eq!(RangeInclusive::decode(&mut &range_inclusive_bytes[..]), Ok(range_inclusive));
	}
}<|MERGE_RESOLUTION|>--- conflicted
+++ resolved
@@ -961,66 +961,6 @@
 	}
 }
 
-<<<<<<< HEAD
-/// Decode the vec (without a prepended len).
-///
-/// This is equivalent to decode all elements one by one, but it is optimized in some
-/// situation.
-pub fn decode_vec_with_len<T: Decode, I: Input>(
-	input: &mut I,
-	len: usize,
-) -> Result<Vec<T>, Error> {
-	fn decode_unoptimized<I: Input, T: Decode>(
-		input: &mut I,
-		items_len: usize,
-	) -> Result<Vec<T>, Error> {
-		let input_capacity = input
-			.remaining_len()?
-			.unwrap_or(MAX_PREALLOCATION)
-			.checked_div(mem::size_of::<T>())
-			.unwrap_or(0);
-		let mut r = Vec::with_capacity(input_capacity.min(items_len));
-		input.descend_ref()?;
-		for _ in 0..items_len {
-			r.push(T::decode(input)?);
-		}
-		input.ascend_ref();
-		Ok(r)
-	}
-
-	macro_rules! decode {
-		( $ty:ty, $input:ident, $len:ident ) => {{
-			if cfg!(target_endian = "little") || mem::size_of::<T>() == 1 {
-				let vec = read_vec_from_u8s::<_, $ty>($input, $len)?;
-				Ok(unsafe { mem::transmute::<Vec<$ty>, Vec<T>>(vec) })
-			} else {
-				decode_unoptimized($input, $len)
-			}
-		}};
-	}
-
-	with_type_info! {
-		<T as Decode>::TYPE_INFO,
-		decode(input, len),
-		{
-			decode_unoptimized(input, len)
-		},
-	}
-=======
-impl_for_non_zero! {
-	NonZeroI8,
-	NonZeroI16,
-	NonZeroI32,
-	NonZeroI64,
-	NonZeroI128,
-	NonZeroU8,
-	NonZeroU16,
-	NonZeroU32,
-	NonZeroU64,
-	NonZeroU128,
->>>>>>> 3093640b
-}
-
 impl<T: Encode, const N: usize> Encode for [T; N] {
 	fn size_hint(&self) -> usize {
 		mem::size_of::<T>() * N
@@ -1412,26 +1352,6 @@
 			}
 		}
 
-<<<<<<< HEAD
-		impl<$( $generics: Decode $( + $decode_additional )? ),*> Decode
-			for $type<$( $generics, )*>
-		{
-			fn decode<I: Input>(input: &mut I) -> Result<Self, Error> {
-				<Compact<u32>>::decode(input).and_then(move |Compact(len)| {
-					input.descend_ref()?;
-					let result = Result::from_iter((0..len).map(|_| Decode::decode(input)));
-					input.ascend_ref();
-					result
-				})
-			}
-
-			fn skip<I: Input>(input: &mut I) -> Result<(), Error> {
-				Vec::<($( $generics, )*)>::skip(input)
-			}
-		}
-
-=======
->>>>>>> 3093640b
 		impl<$( $impl_like_generics )*> EncodeLike<$type<$( $type_like_generics ),*>>
 			for $type<$( $generics ),*> {}
 		impl<$( $impl_like_generics )*> EncodeLike<&[( $( $type_like_generics, )* )]>
