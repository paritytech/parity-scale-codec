// Copyright 2017, 2018 Parity Technologies
//
// Licensed under the Apache License, Version 2.0 (the "License");
// you may not use this file except in compliance with the License.
// You may obtain a copy of the License at
//
//     http://www.apache.org/licenses/LICENSE-2.0
//
// Unless required by applicable law or agreed to in writing, software
// distributed under the License is distributed on an "AS IS" BASIS,
// WITHOUT WARRANTIES OR CONDITIONS OF ANY KIND, either express or implied.
// See the License for the specific language governing permissions and
// limitations under the License.

//! Serialisation.

use crate::alloc::vec::Vec;
use crate::alloc::boxed::Box;
use crate::alloc::collections::btree_map::BTreeMap;
use crate::alloc::collections::btree_set::BTreeSet;

#[cfg(any(feature = "std", feature = "full"))]
use crate::alloc::{
	string::String,
	borrow::Cow,
};

use core::{mem, slice, ops::Deref};
use arrayvec::ArrayVec;
use core::marker::PhantomData;

#[cfg(feature = "std")]
use std::fmt;

#[cfg_attr(feature = "std", derive(Debug))]
#[derive(PartialEq)]
#[cfg(feature = "std")]
/// Descriptive error type
pub struct Error(&'static str);

#[cfg(not(feature = "std"))]
#[derive(PartialEq)]
pub struct Error;

impl Error {
	#[cfg(feature = "std")]
	/// Error description
	///
	/// This function returns an actual error str when running in `std`
	/// environment, but `""` on `no_std`.
	pub fn what(&self) -> &'static str {
		self.0
	}

	#[cfg(not(feature = "std"))]
	/// Error description
	///
	/// This function returns an actual error str when running in `std`
	/// environment, but `""` on `no_std`.
	pub fn what(&self) -> &'static str {
		""
	}
}

#[cfg(feature = "std")]
impl std::fmt::Display for Error {
	fn fmt(&self, f: &mut fmt::Formatter) -> fmt::Result {
		write!(f, "{}", self.0)
	}
}

#[cfg(feature = "std")]
impl std::error::Error for Error {
	fn description(&self) -> &str {
		self.0
	}
}

impl From<&'static str> for Error {
	#[cfg(feature = "std")]
	fn from(s: &'static str) -> Error {
		Error(s)
	}

	#[cfg(not(feature = "std"))]
	fn from(_s: &'static str) -> Error {
		Error
	}
}

/// Trait that allows reading of data into a slice.
pub trait Input {
	/// Read into the provided input slice. Returns the number of bytes read.
	///
	/// Note that this function should be more like `std::io::Read::read_exact`
	/// than `std::io::Read::read`. I.e. the buffer should always be filled
	/// with as many bytes as available and if `n < into.len()` is returned
	/// then it should mean that there was not enough bytes available and the
	/// `Input` is drained.
	///
	/// Callers of this function should not need to call again if `n < into.len()`
	/// is returned.
	fn read(&mut self, into: &mut [u8]) -> Result<usize, Error>;

	/// Read a single byte from the input.
	fn read_byte(&mut self) -> Result<u8, Error> {
		let mut buf = [0u8];
		self.read(&mut buf[..])?;
		Ok(buf[0])
	}
}

#[cfg(not(feature = "std"))]
impl<'a> Input for &'a [u8] {
	fn read(&mut self, into: &mut [u8]) -> Result<usize, Error> {
		if into.len() > self.len() {
			return Err("".into());
		}
		let len = ::core::cmp::min(into.len(), self.len());
		into[..len].copy_from_slice(&self[..len]);
		*self = &self[len..];
		Ok(len)
	}
}

#[cfg(feature = "std")]
impl From<std::io::Error> for Error {
	fn from(_err: std::io::Error) -> Self {
		"io error".into()
	}
}

#[cfg(feature = "std")]
impl<R: std::io::Read> Input for R {
	fn read(&mut self, into: &mut [u8]) -> Result<usize, Error> {
		(self as &mut dyn std::io::Read).read_exact(into)?;
		Ok(into.len())
	}
}

/// Prefix another input with a byte.
struct PrefixInput<'a, T> {
	prefix: Option<u8>,
	input: &'a mut T,
}

impl<'a, T: 'a + Input> Input for PrefixInput<'a, T> {
	fn read(&mut self, buffer: &mut [u8]) -> Result<usize, Error> {
		match self.prefix.take() {
			Some(v) if !buffer.is_empty() => {
				buffer[0] = v;
				let res = 1 + self.input.read(&mut buffer[1..])?;
				Ok(res)
			}
			_ => self.input.read(buffer)
		}
	}
}

/// Trait that allows writing of data.
pub trait Output: Sized {
	/// Write to the output.
	fn write(&mut self, bytes: &[u8]);

	/// Write a single byte to the output.
	fn push_byte(&mut self, byte: u8) {
		self.write(&[byte]);
	}

	/// Write encoding of given value to the output.
	fn push<V: Encode + ?Sized>(&mut self, value: &V) {
		value.encode_to(self);
	}
}

#[cfg(not(feature = "std"))]
impl Output for Vec<u8> {
	fn write(&mut self, bytes: &[u8]) {
		self.extend_from_slice(bytes)
	}
}

#[cfg(feature = "std")]
impl<W: std::io::Write> Output for W {
	fn write(&mut self, bytes: &[u8]) {
		(self as &mut dyn std::io::Write).write_all(bytes).expect("Codec outputs are infallible");
	}
}

struct ArrayVecWrapper<T: arrayvec::Array>(ArrayVec<T>);

impl<T: arrayvec::Array<Item=u8>> Output for ArrayVecWrapper<T> {
	fn write(&mut self, bytes: &[u8]) {
		let old_len = self.0.len();
		let new_len = old_len + bytes.len();

		assert!(new_len <= self.0.capacity());
		unsafe {
			self.0.set_len(new_len);
		}

		self.0[old_len..new_len].copy_from_slice(bytes);
	}

	fn push_byte(&mut self, byte: u8) {
		self.0.push(byte);
	}
}

/// Trait that allows zero-copy write of value-references to slices in LE format.
///
/// Implementations should override `using_encoded` for value types and `encode_to` and `size_hint` for allocating types.
/// Wrapper types should override all methods.
pub trait Encode {
	/// If possible give a hint of expected size of the encoding.
	///
	/// This method is used inside default implementation of `encode`
	/// to avoid re-allocations.
	fn size_hint(&self) -> usize {
		0
	}

	/// Convert self to a slice and append it to the destination.
	fn encode_to<T: Output>(&self, dest: &mut T) {
		self.using_encoded(|buf| dest.write(buf));
	}

	/// Convert self to an owned vector.
	fn encode(&self) -> Vec<u8> {
		let mut r = Vec::with_capacity(self.size_hint());
		self.encode_to(&mut r);
		r
	}

	/// Convert self to a slice and then invoke the given closure with it.
	fn using_encoded<R, F: FnOnce(&[u8]) -> R>(&self, f: F) -> R {
		f(&self.encode())
	}
}

/// Trait that allows to append items to an encoded representation without
/// decoding all previous added items.
pub trait EncodeAppend {
	/// The item that will be appended.
	type Item: Encode;

	/// Append `to_append` items to the given `self_encoded` representation.
<<<<<<< HEAD
	fn append(self_encoded: Vec<u8>, to_append: &[Self::Item]) -> Option<Vec<u8>>;
=======
	fn append(self_encoded: Vec<u8>, to_append: &[Self::Item]) -> Result<Vec<u8>, Error>;
>>>>>>> 2bb98bb8
}

/// Trait that allows zero-copy read of value-references from slices in LE format.
pub trait Decode: Sized {
	/// Attempt to deserialise the value from input.
	fn decode<I: Input>(value: &mut I) -> Result<Self, Error>;
}

/// Trait that allows zero-copy read/write of value-references to/from slices in LE format.
pub trait Codec: Decode + Encode {}
impl<S: Decode + Encode> Codec for S {}

<<<<<<< HEAD
=======
/// A marker trait for types that wrap other encodable type.
///
/// Such types should not carry any additional information
/// that would require to be encoded, because the encoding
/// is assumed to be the same as the wrapped type.
pub trait WrapperTypeEncode: Deref {}

impl<T> WrapperTypeEncode for Vec<T> {}
impl<T: ?Sized> WrapperTypeEncode for Box<T> {}
impl<'a, T: ?Sized> WrapperTypeEncode for &'a T {}
impl<'a, T: ?Sized> WrapperTypeEncode for &'a mut T {}

#[cfg(any(feature = "std", feature = "full"))]
impl<'a, T: ToOwned + ?Sized> WrapperTypeEncode for Cow<'a, T> {}
#[cfg(any(feature = "std", feature = "full"))]
impl<T: ?Sized> WrapperTypeEncode for std::sync::Arc<T> {}
#[cfg(any(feature = "std", feature = "full"))]
impl<T: ?Sized> WrapperTypeEncode for std::rc::Rc<T> {}
#[cfg(any(feature = "std", feature = "full"))]
impl WrapperTypeEncode for String {}

impl<T, X> Encode for X where
	T: Encode + ?Sized,
	X: WrapperTypeEncode<Target=T>,
{
	fn size_hint(&self) -> usize {
		(&**self).size_hint()
	}

	fn using_encoded<R, F: FnOnce(&[u8]) -> R>(&self, f: F) -> R {
		(&**self).using_encoded(f)
	}

	fn encode(&self) -> Vec<u8> {
		(&**self).encode()
	}

	fn encode_to<W: Output>(&self, dest: &mut W) {
		(&**self).encode_to(dest)
	}
}

/// A marker trait for types that can be created solely from other decodable types.
///
/// The decoding of such type is assumed to be the same as the wrapped type.
pub trait WrapperTypeDecode: Sized {
	/// A wrapped type.
	type Wrapped: Into<Self>;
}
impl<T> WrapperTypeDecode for Box<T> {
	type Wrapped = T;
}
#[cfg(any(feature = "std", feature = "full"))]
impl<T> WrapperTypeDecode for std::sync::Arc<T> {
	type Wrapped = T;
}
#[cfg(any(feature = "std", feature = "full"))]
impl<T> WrapperTypeDecode for std::rc::Rc<T> {
	type Wrapped = T;
}

impl<T, X> Decode for X where
	T: Decode + Into<X>,
	X: WrapperTypeDecode<Wrapped=T>,
{
	fn decode<I: Input>(input: &mut I) -> Result<Self, Error> {
		Ok(T::decode(input)?.into())
	}
}

>>>>>>> 2bb98bb8
/// Something that can return the compact encoded length for a given value.
pub trait CompactLen<T> {
	/// Returns the compact encoded length for the given value.
	fn compact_len(val: &T) -> usize;
}

/// Compact-encoded variant of T. This is more space-efficient but less compute-efficient.
#[derive(Eq, PartialEq, Clone, Copy, Ord, PartialOrd)]
pub struct Compact<T>(pub T);

impl<T> From<T> for Compact<T> {
	fn from(x: T) -> Compact<T> { Compact(x) }
}

impl<'a, T: Copy> From<&'a T> for Compact<T> {
	fn from(x: &'a T) -> Compact<T> { Compact(*x) }
}

/// Allow foreign structs to be wrap in Compact
pub trait CompactAs: From<Compact<Self>> {
	/// A compact-encodable type that should be used as the encoding.
	type As;

	/// Returns the encodable type.
	fn encode_as(&self) -> &Self::As;

	/// Create `Self` from the decodable type.
	fn decode_from(_: Self::As) -> Self;
}

impl<T> Encode for Compact<T>
where
	for<'a> CompactRef<'a, T>: Encode,
{
	fn size_hint(&self) -> usize {
		CompactRef(&self.0).size_hint()
	}

	fn encode_to<W: Output>(&self, dest: &mut W) {
		CompactRef(&self.0).encode_to(dest)
	}

	fn encode(&self) -> Vec<u8> {
		CompactRef(&self.0).encode()
	}

	fn using_encoded<R, F: FnOnce(&[u8]) -> R>(&self, f: F) -> R {
		CompactRef(&self.0).using_encoded(f)
	}
}

impl<'a, T> Encode for CompactRef<'a, T>
where
	T: CompactAs,
	for<'b> CompactRef<'b, T::As>: Encode,
{
	fn size_hint(&self) -> usize {
		CompactRef(self.0.encode_as()).size_hint()
	}

	fn encode_to<Out: Output>(&self, dest: &mut Out) {
		CompactRef(self.0.encode_as()).encode_to(dest)
	}

	fn encode(&self) -> Vec<u8> {
		CompactRef(self.0.encode_as()).encode()
	}

	fn using_encoded<R, F: FnOnce(&[u8]) -> R>(&self, f: F) -> R {
		CompactRef(self.0.encode_as()).using_encoded(f)
	}
}

impl<T> Decode for Compact<T>
where
	T: CompactAs,
	Compact<T::As>: Decode,
{
	fn decode<I: Input>(input: &mut I) -> Result<Self, Error> {
		Compact::<T::As>::decode(input)
			.map(|x| Compact(<T as CompactAs>::decode_from(x.0)))
	}
}

macro_rules! impl_from_compact {
	( $( $ty:ty ),* ) => {
		$(
			impl From<Compact<$ty>> for $ty {
				fn from(x: Compact<$ty>) -> $ty { x.0 }
			}
		)*
	}
}

impl_from_compact! { (), u8, u16, u32, u64, u128 }

/// Compact-encoded variant of &'a T. This is more space-efficient but less compute-efficient.
#[derive(Eq, PartialEq, Clone, Copy)]
pub struct CompactRef<'a, T>(pub &'a T);

impl<'a, T> From<&'a T> for CompactRef<'a, T> {
	fn from(x: &'a T) -> Self { CompactRef(x) }
}

impl<T> ::core::fmt::Debug for Compact<T> where T: ::core::fmt::Debug {
	fn fmt(&self, f: &mut ::core::fmt::Formatter<'_>) -> ::core::fmt::Result {
		self.0.fmt(f)
	}
}

#[cfg(feature = "std")]
impl<T> serde::Serialize for Compact<T> where T: serde::Serialize {
	fn serialize<S>(&self, serializer: S) -> Result<S::Ok, S::Error> where S: serde::Serializer {
		T::serialize(&self.0, serializer)
	}
}

#[cfg(feature = "std")]
impl<'de, T> serde::Deserialize<'de> for Compact<T> where T: serde::Deserialize<'de> {
	fn deserialize<D>(deserializer: D) -> Result<Self, D::Error> where D: serde::Deserializer<'de> {
		T::deserialize(deserializer).map(Compact)
	}
}

#[cfg(feature = "std")]
pub trait MaybeDebugSerde: core::fmt::Debug + serde::Serialize + for<'a> serde::Deserialize<'a> {}
#[cfg(feature = "std")]
impl<T> MaybeDebugSerde for T where T: core::fmt::Debug + serde::Serialize + for<'a> serde::Deserialize<'a> {}

#[cfg(not(feature = "std"))]
pub trait MaybeDebugSerde {}
#[cfg(not(feature = "std"))]
impl<T> MaybeDebugSerde for T {}

/// Trait that tells you if a given type can be encoded/decoded in a compact way.
pub trait HasCompact: Sized {
	/// The compact type; this can be
	type Type: for<'a> EncodeAsRef<'a, Self> + Decode + From<Self> + Into<Self> + Clone +
		PartialEq + Eq + MaybeDebugSerde;
}

/// Something that can be encoded as a reference.
pub trait EncodeAsRef<'a, T: 'a> {
	/// The reference type that is used for encoding.
	type RefType: Encode + From<&'a T>;
}

impl<'a, T: 'a> EncodeAsRef<'a, T> for Compact<T> where CompactRef<'a, T>: Encode + From<&'a T> {
	type RefType = CompactRef<'a, T>;
}

impl<T: 'static> HasCompact for T where
	Compact<T>: for<'a> EncodeAsRef<'a, T> + Decode + From<Self> + Into<Self> + Clone +
		PartialEq + Eq + MaybeDebugSerde,
{
	type Type = Compact<T>;
}

// compact encoding:
// 0b00 00 00 00 / 00 00 00 00 / 00 00 00 00 / 00 00 00 00
//   xx xx xx 00															(0 .. 2**6)		(u8)
//   yL yL yL 01 / yH yH yH yL												(2**6 .. 2**14)	(u8, u16)  low LH high
//   zL zL zL 10 / zM zM zM zL / zM zM zM zM / zH zH zH zM					(2**14 .. 2**30)	(u16, u32)  low LMMH high
//   nn nn nn 11 [ / zz zz zz zz ]{4 + n}									(2**30 .. 2**536)	(u32, u64, u128, U256, U512, U520) straight LE-encoded

// Note: we use *LOW BITS* of the LSB in LE encoding to encode the 2 bit key.

impl<'a> Encode for CompactRef<'a, ()> {
	fn encode_to<W: Output>(&self, _dest: &mut W) {
	}

	fn using_encoded<R, F: FnOnce(&[u8]) -> R>(&self, f: F) -> R {
		f(&[])
	}

	fn encode(&self) -> Vec<u8> {
		Vec::new()
	}
}

impl<'a> Encode for CompactRef<'a, u8> {
	fn encode_to<W: Output>(&self, dest: &mut W) {
		match self.0 {
			0..=0b0011_1111 => dest.push_byte(self.0 << 2),
			_ => ((u16::from(*self.0) << 2) | 0b01).encode_to(dest),
		}
	}

	fn using_encoded<R, F: FnOnce(&[u8]) -> R>(&self, f: F) -> R {
		let mut r = ArrayVecWrapper(ArrayVec::<[u8; 2]>::new());
		self.encode_to(&mut r);
		f(&r.0)
	}
}

impl CompactLen<u8> for Compact<u8> {
	fn compact_len(val: &u8) -> usize {
		match val {
			0..=0b0011_1111 => 1,
			_ => 2,
		}
	}
}

impl CompactLen<u8> for Compact<u8> {
	fn compact_len(val: &u8) -> usize {
		match val {
			0..=0b0011_1111 => 1,
			_ => 2,
		}
	}
}

impl<'a> Encode for CompactRef<'a, u16> {
	fn encode_to<W: Output>(&self, dest: &mut W) {
		match self.0 {
			0..=0b0011_1111 => dest.push_byte((*self.0 as u8) << 2),
			0..=0b0011_1111_1111_1111 => ((*self.0 << 2) | 0b01).encode_to(dest),
			_ => ((u32::from(*self.0) << 2) | 0b10).encode_to(dest),
		}
	}

	fn using_encoded<R, F: FnOnce(&[u8]) -> R>(&self, f: F) -> R {
		let mut r = ArrayVecWrapper(ArrayVec::<[u8; 4]>::new());
		self.encode_to(&mut r);
		f(&r.0)
	}
}

impl CompactLen<u16> for Compact<u16> {
	fn compact_len(val: &u16) -> usize {
		match val {
			0..=0b0011_1111 => 1,
			0..=0b0011_1111_1111_1111 => 2,
			_ => 4,
		}
	}
}

impl CompactLen<u16> for Compact<u16> {
	fn compact_len(val: &u16) -> usize {
		match val {
			0..=0b0011_1111 => 1,
			0..=0b0011_1111_1111_1111 => 2,
			_ => 4,
		}
	}
}

impl<'a> Encode for CompactRef<'a, u32> {
	fn encode_to<W: Output>(&self, dest: &mut W) {
		match self.0 {
			0..=0b0011_1111 => dest.push_byte((*self.0 as u8) << 2),
			0..=0b0011_1111_1111_1111 => (((*self.0 as u16) << 2) | 0b01).encode_to(dest),
			0..=0b0011_1111_1111_1111_1111_1111_1111_1111 => ((*self.0 << 2) | 0b10).encode_to(dest),
			_ => {
				dest.push_byte(0b11);
				self.0.encode_to(dest);
			}
		}
	}

	fn using_encoded<R, F: FnOnce(&[u8]) -> R>(&self, f: F) -> R {
		let mut r = ArrayVecWrapper(ArrayVec::<[u8; 5]>::new());
		self.encode_to(&mut r);
		f(&r.0)
	}
}

impl CompactLen<u32> for Compact<u32> {
	fn compact_len(val: &u32) -> usize {
		match val {
			0..=0b0011_1111 => 1,
			0..=0b0011_1111_1111_1111 => 2,
			0..=0b0011_1111_1111_1111_1111_1111_1111_1111 => 4,
			_ => 5,
		}
	}
}

impl CompactLen<u32> for Compact<u32> {
	fn compact_len(val: &u32) -> usize {
		match val {
			0..=0b0011_1111 => 1,
			0..=0b0011_1111_1111_1111 => 2,
			0..=0b0011_1111_1111_1111_1111_1111_1111_1111 => 4,
			_ => 5,
		}
	}
}

impl<'a> Encode for CompactRef<'a, u64> {
	fn encode_to<W: Output>(&self, dest: &mut W) {
		match self.0 {
			0..=0b0011_1111 => dest.push_byte((*self.0 as u8) << 2),
			0..=0b0011_1111_1111_1111 => (((*self.0 as u16) << 2) | 0b01).encode_to(dest),
			0..=0b0011_1111_1111_1111_1111_1111_1111_1111 => (((*self.0 as u32) << 2) | 0b10).encode_to(dest),
			_ => {
				let bytes_needed = 8 - self.0.leading_zeros() / 8;
				assert!(bytes_needed >= 4, "Previous match arm matches anyting less than 2^30; qed");
				dest.push_byte(0b11 + ((bytes_needed - 4) << 2) as u8);
				let mut v = *self.0;
				for _ in 0..bytes_needed {
					dest.push_byte(v as u8);
					v >>= 8;
				}
				assert_eq!(v, 0, "shifted sufficient bits right to lead only leading zeros; qed")
			}
		}
	}

	fn using_encoded<R, F: FnOnce(&[u8]) -> R>(&self, f: F) -> R {
		let mut r = ArrayVecWrapper(ArrayVec::<[u8; 9]>::new());
		self.encode_to(&mut r);
		f(&r.0)
	}
}

impl CompactLen<u64> for Compact<u64> {
	fn compact_len(val: &u64) -> usize {
		match val {
			0..=0b0011_1111 => 1,
			0..=0b0011_1111_1111_1111 => 2,
			0..=0b0011_1111_1111_1111_1111_1111_1111_1111 => 4,
			_ => {
				(8 - val.leading_zeros() / 8) as usize + 1
			},
		}
	}
}

impl CompactLen<u64> for Compact<u64> {
	fn compact_len(val: &u64) -> usize {
		match val {
			0..=0b0011_1111 => 1,
			0..=0b0011_1111_1111_1111 => 2,
			0..=0b0011_1111_1111_1111_1111_1111_1111_1111 => 4,
			_ => {
				(8 - val.leading_zeros() / 8) as usize + 1
			},
		}
	}
}

impl<'a> Encode for CompactRef<'a, u128> {
	fn encode_to<W: Output>(&self, dest: &mut W) {
		match self.0 {
			0..=0b0011_1111 => dest.push_byte((*self.0 as u8) << 2),
			0..=0b0011_1111_1111_1111 => (((*self.0 as u16) << 2) | 0b01).encode_to(dest),
			0..=0b0011_1111_1111_1111_11111_111_1111_1111 => (((*self.0 as u32) << 2) | 0b10).encode_to(dest),
			_ => {
				let bytes_needed = 16 - self.0.leading_zeros() / 8;
				assert!(bytes_needed >= 4, "Previous match arm matches anyting less than 2^30; qed");
				dest.push_byte(0b11 + ((bytes_needed - 4) << 2) as u8);
				let mut v = *self.0;
				for _ in 0..bytes_needed {
					dest.push_byte(v as u8);
					v >>= 8;
				}
				assert_eq!(v, 0, "shifted sufficient bits right to lead only leading zeros; qed")
			}
		}
	}

	fn using_encoded<R, F: FnOnce(&[u8]) -> R>(&self, f: F) -> R {
		let mut r = ArrayVecWrapper(ArrayVec::<[u8; 17]>::new());
		self.encode_to(&mut r);
		f(&r.0)
	}
}

impl CompactLen<u128> for Compact<u128> {
	fn compact_len(val: &u128) -> usize {
		match val {
			0..=0b0011_1111 => 1,
			0..=0b0011_1111_1111_1111 => 2,
			0..=0b0011_1111_1111_1111_1111_1111_1111_1111 => 4,
			_ => {
				(16 - val.leading_zeros() / 8) as usize + 1
			},
		}
	}
}

impl CompactLen<u128> for Compact<u128> {
	fn compact_len(val: &u128) -> usize {
		match val {
			0..=0b0011_1111 => 1,
			0..=0b0011_1111_1111_1111 => 2,
			0..=0b0011_1111_1111_1111_1111_1111_1111_1111 => 4,
			_ => {
				(16 - val.leading_zeros() / 8) as usize + 1
			},
		}
	}
}

impl Decode for Compact<()> {
	fn decode<I: Input>(_input: &mut I) -> Result<Self, Error> {
		Ok(Compact(()))
	}
}

const U8_OUT_OF_RANGE: &'static str = "out of range decoding Compact<u8>";
const U16_OUT_OF_RANGE: &'static str = "out of range decoding Compact<u16>";
const U32_OUT_OF_RANGE: &'static str = "out of range decoding Compact<u32>";
const U64_OUT_OF_RANGE: &'static str = "out of range decoding Compact<u64>";
const U128_OUT_OF_RANGE: &'static str = "out of range decoding Compact<u128>";

impl Decode for Compact<u8> {
	fn decode<I: Input>(input: &mut I) -> Result<Self, Error> {
		let prefix = input.read_byte()?;
		Ok(Compact(match prefix % 4 {
			0 => prefix >> 2,
			1 => {
				let x = u16::decode(&mut PrefixInput{prefix: Some(prefix), input})? >> 2;
				if x > 0b00111111 && x <= 255 {
					x as u8
				} else {
					return Err(U8_OUT_OF_RANGE.into());
				}
			},
			_ => return Err("unexpected prefix decoding Compact<u8>".into()),
		}))
	}
}

impl Decode for Compact<u16> {
	fn decode<I: Input>(input: &mut I) -> Result<Self, Error> {
		let prefix = input.read_byte()?;
<<<<<<< HEAD
		Some(Compact(match prefix % 4 {
			0 => u16::from(prefix) >> 2,
			1 => u16::decode(&mut PrefixInput{prefix: Some(prefix), input})? as u16 >> 2,
=======
		Ok(Compact(match prefix % 4 {
			0 => u16::from(prefix) >> 2,
			1 => {
				let x = u16::decode(&mut PrefixInput{prefix: Some(prefix), input})? >> 2;
				if x > 0b00111111 && x <= 0b00111111_11111111 {
					u16::from(x)
				} else {
					return Err(U16_OUT_OF_RANGE.into());
				}
			},
>>>>>>> 2bb98bb8
			2 => {
				let x = u32::decode(&mut PrefixInput{prefix: Some(prefix), input})? >> 2;
				if x > 0b00111111_11111111 && x < 65536 {
					x as u16
				} else {
					return Err(U16_OUT_OF_RANGE.into());
				}
			},
			_ => return Err("unexpected prefix decoding Compact<u16>".into()),
		}))
	}
}

impl Decode for Compact<u32> {
	fn decode<I: Input>(input: &mut I) -> Result<Self, Error> {
		let prefix = input.read_byte()?;
<<<<<<< HEAD
		Some(Compact(match prefix % 4 {
			0 => u32::from(prefix) >> 2,
			1 => u32::from(u16::decode(&mut PrefixInput{prefix: Some(prefix), input})?) >> 2,
			2 => u32::decode(&mut PrefixInput{prefix: Some(prefix), input})? >> 2,
=======
		Ok(Compact(match prefix % 4 {
			0 => u32::from(prefix) >> 2,
			1 => {
				let x = u16::decode(&mut PrefixInput{prefix: Some(prefix), input})? >> 2;
				if x > 0b00111111 && x <= 0b00111111_11111111 {
					u32::from(x)
				} else {
					return Err(U32_OUT_OF_RANGE.into());
				}
			},
			2 => {
				let x = u32::decode(&mut PrefixInput{prefix: Some(prefix), input})? >> 2;
				if x > 0b00111111_11111111 && x <= u32::max_value() >> 2 {
					u32::from(x)
				} else {
					return Err(U32_OUT_OF_RANGE.into());
				}
			},
>>>>>>> 2bb98bb8
			3|_ => {	// |_. yeah, i know.
				if prefix >> 2 == 0 {
					// just 4 bytes. ok.
					let x = u32::decode(input)?;
					if x > u32::max_value() >> 2 {
						u32::from(x)
					} else {
						return Err(U32_OUT_OF_RANGE.into());
					}
				} else {
					// Out of range for a 32-bit quantity.
					return Err(U32_OUT_OF_RANGE.into());
				}
			}
		}))
	}
}

impl Decode for Compact<u64> {
	fn decode<I: Input>(input: &mut I) -> Result<Self, Error> {
		let prefix = input.read_byte()?;
<<<<<<< HEAD
		Some(Compact(match prefix % 4 {
			0 => u64::from(prefix) >> 2,
			1 => u64::from(u16::decode(&mut PrefixInput{prefix: Some(prefix), input})?) >> 2,
			2 => u64::from(u32::decode(&mut PrefixInput{prefix: Some(prefix), input})?) >> 2,
			3|_ => match (prefix >> 2) + 4 {
				4 => u64::from(u32::decode(input)?),
				8 => u64::decode(input)?,
				x if x > 8 => return None,
=======
		Ok(Compact(match prefix % 4 {
			0 => u64::from(prefix) >> 2,
			1 => {
				let x = u16::decode(&mut PrefixInput{prefix: Some(prefix), input})? >> 2;
				if x > 0b00111111 && x <= 0b00111111_11111111 {
					u64::from(x)
				} else {
					return Err(U64_OUT_OF_RANGE.into());
				}
			},
			2 => {
				let x = u32::decode(&mut PrefixInput{prefix: Some(prefix), input})? >> 2;
				if x > 0b00111111_11111111 && x <= u32::max_value() >> 2 {
					u64::from(x)
				} else {
					return Err(U64_OUT_OF_RANGE.into());
				}
			},
			3|_ => match (prefix >> 2) + 4 {
				4 => {
					let x = u32::decode(input)?;
					if x > u32::max_value() >> 2 {
						u64::from(x)
					} else {
						return Err(U64_OUT_OF_RANGE.into());
					}
				},
				8 => {
					let x = u64::decode(input)?;
					if x > u64::max_value() >> 8 {
						x
					} else {
						return Err(U64_OUT_OF_RANGE.into());
					}
				},
				x if x > 8 => return Err("unexpected prefix decoding Compact<u64>".into()),
>>>>>>> 2bb98bb8
				bytes_needed => {
					let mut res = 0;
					for i in 0..bytes_needed {
						res |= u64::from(input.read_byte()?) << (i * 8);
					}
					if res > u64::max_value() >> (8 - bytes_needed + 1) * 8 {
						res
					} else {
						return Err(U64_OUT_OF_RANGE.into());
					}
				},
			},
		}))
	}
}

impl Decode for Compact<u128> {
	fn decode<I: Input>(input: &mut I) -> Result<Self, Error> {
		let prefix = input.read_byte()?;
<<<<<<< HEAD
		Some(Compact(match prefix % 4 {
			0 => u128::from(prefix) >> 2,
			1 => u128::from(u16::decode(&mut PrefixInput{prefix: Some(prefix), input})?) >> 2,
			2 => u128::from(u32::decode(&mut PrefixInput{prefix: Some(prefix), input})?) >> 2,
			3|_ => match (prefix >> 2) + 4 {
				4 => u128::from(u32::decode(input)?),
				8 => u128::from(u64::decode(input)?),
				16 => u128::decode(input)?,
				x if x > 16 => return None,
=======
		Ok(Compact(match prefix % 4 {
			0 => u128::from(prefix) >> 2,
			1 => {
				let x = u16::decode(&mut PrefixInput{prefix: Some(prefix), input})? >> 2;
				if x > 0b00111111 && x <= 0b00111111_11111111 {
					u128::from(x)
				} else {
					return Err(U128_OUT_OF_RANGE.into());
				}
			},
			2 => {
				let x = u32::decode(&mut PrefixInput{prefix: Some(prefix), input})? >> 2;
				if x > 0b00111111_11111111 && x <= u32::max_value() >> 2 {
					u128::from(x)
				} else {
					return Err(U128_OUT_OF_RANGE.into());
				}
			},
			3|_ => match (prefix >> 2) + 4 {
				4 => {
					let x = u32::decode(input)?;
					if x > u32::max_value() >> 2 {
						u128::from(x)
					} else {
						return Err(U128_OUT_OF_RANGE.into());
					}
				},
				8 => {
					let x = u64::decode(input)?;
					if x > u64::max_value() >> 8 {
						u128::from(x)
					} else {
						return Err(U128_OUT_OF_RANGE.into());
					}
				},
				16 => {
					let x = u128::decode(input)?;
					if x > u128::max_value() >> 8 {
						x
					} else {
						return Err(U128_OUT_OF_RANGE.into());
					}
				},
				x if x > 16 => return Err("unexpected prefix decoding Compact<u128>".into()),
>>>>>>> 2bb98bb8
				bytes_needed => {
					let mut res = 0;
					for i in 0..bytes_needed {
						res |= u128::from(input.read_byte()?) << (i * 8);
					}
					if res > u128::max_value() >> (16 - bytes_needed + 1) * 8 {
						res
					} else {
						return Err(U128_OUT_OF_RANGE.into());
					}
				},
			},
		}))
	}
}

impl<T: Encode, E: Encode> Encode for Result<T, E> {
	fn size_hint(&self) -> usize {
		1 + match *self {
			Ok(ref t) => t.size_hint(),
			Err(ref t) => t.size_hint(),
		}
	}

	fn encode_to<W: Output>(&self, dest: &mut W) {
		match *self {
			Ok(ref t) => {
				dest.push_byte(0);
				t.encode_to(dest);
			}
			Err(ref e) => {
				dest.push_byte(1);
				e.encode_to(dest);
			}
		}
	}
}

impl<T: Decode, E: Decode> Decode for Result<T, E> {
	fn decode<I: Input>(input: &mut I) -> Result<Self, Error> {
		match input.read_byte()? {
			0 => Ok(Ok(T::decode(input)?)),
			1 => Ok(Err(E::decode(input)?)),
			_ => Err("unexpected first byte decoding Result".into()),
		}
	}
}

/// Shim type because we can't do a specialised implementation for `Option<bool>` directly.
#[derive(Eq, PartialEq, Clone, Copy)]
pub struct OptionBool(pub Option<bool>);

impl core::fmt::Debug for OptionBool {
	fn fmt(&self, f: &mut core::fmt::Formatter<'_>) -> core::fmt::Result {
		self.0.fmt(f)
	}
}

impl Encode for OptionBool {
	fn using_encoded<R, F: FnOnce(&[u8]) -> R>(&self, f: F) -> R {
		f(&[match *self {
			OptionBool(None) => 0u8,
			OptionBool(Some(true)) => 1u8,
			OptionBool(Some(false)) => 2u8,
		}])
	}
}

impl Decode for OptionBool {
	fn decode<I: Input>(input: &mut I) -> Result<Self, Error> {
		match input.read_byte()? {
			0 => Ok(OptionBool(None)),
			1 => Ok(OptionBool(Some(true))),
			2 => Ok(OptionBool(Some(false))),
			_ => Err("unexpected first byte decoding OptionBool".into()),
		}
	}
}

impl<T: Encode> Encode for Option<T> {
	fn size_hint(&self) -> usize {
		1 + match *self {
			Some(ref t) => t.size_hint(),
			None => 0,
		}
	}

	fn encode_to<W: Output>(&self, dest: &mut W) {
		match *self {
			Some(ref t) => {
				dest.push_byte(1);
				t.encode_to(dest);
			}
			None => dest.push_byte(0),
		}
	}
}

impl<T: Decode> Decode for Option<T> {
	fn decode<I: Input>(input: &mut I) -> Result<Self, Error> {
		match input.read_byte()? {
			0 => Ok(None),
			1 => Ok(Some(T::decode(input)?)),
			_ => Err("unexpecded first byte decoding Option".into()),
		}
	}
}

macro_rules! impl_array {
	( $( $n:expr, )* ) => { $(
		impl<T: Encode> Encode for [T; $n] {
			fn encode_to<W: Output>(&self, dest: &mut W) {
				for item in self.iter() {
					item.encode_to(dest);
				}
			}
		}

		impl<T: Decode> Decode for [T; $n] {
			fn decode<I: Input>(input: &mut I) -> Result<Self, Error> {
				let mut r = ArrayVec::new();
				for _ in 0..$n {
					r.push(T::decode(input)?);
				}
				let i = r.into_inner();

				match i {
					Ok(a) => Ok(a),
					Err(_) => Err("failed to get inner array from ArrayVec".into()),
				}
			}
		}
		)* }
}

impl_array!(
	1, 2, 3, 4, 5, 6, 7, 8, 9, 10, 11, 12, 13, 14, 15, 16,
	17, 18, 19, 20, 21, 22, 23, 24, 25, 26, 27, 28, 29, 30, 31,
	32, 33, 34, 35, 36, 37, 38, 39, 40, 41, 42, 43, 44, 45, 46, 47, 48, 49, 50, 51,
	52, 53, 54, 55, 56, 57, 58, 59, 60, 61, 62, 63, 64, 65, 66, 67, 68, 69, 70, 71,
	72, 73, 74, 75, 76, 77, 78, 79, 80, 81, 82, 83, 84, 85, 86, 87, 88, 89, 90, 91,
	92, 93, 94, 95, 96, 97, 98, 99, 100, 101, 102, 103, 104, 105, 106, 107, 108,
	109, 110, 111, 112, 113, 114, 115, 116, 117, 118, 119, 120, 121, 122, 123, 124,
	125, 126, 127, 128,	129, 130, 131, 132, 133, 134, 135, 136, 137, 138, 139, 140,
	141, 142, 143, 144, 145, 146, 147, 148, 149, 150, 151, 152, 153, 154, 155, 156,
	157, 158, 159, 160, 161, 162, 163, 164, 165, 166, 167, 168, 169, 170, 171, 172,
	173, 174, 175, 176, 177, 178, 179, 180, 181, 182, 183, 184, 185, 186, 187, 188,
	189, 190, 191, 192, 193, 194, 195, 196, 197, 198, 199, 200, 201, 202, 203, 204,
	205, 206, 207, 208, 209, 210, 211, 212, 213, 214, 215, 216, 217, 218, 219, 220,
	221, 222, 223, 224, 225, 226, 227, 228, 229, 230, 231, 232, 233, 234, 235, 236,
	237, 238, 239, 240, 241, 242, 243, 244, 245, 246, 247, 248, 249, 250, 251, 252,
	253, 254, 255, 256, 384, 512, 768, 1024, 2048, 4096, 8192, 16384, 32768,
);

impl Encode for [u8] {
	fn size_hint(&self) -> usize {
		self.len() + mem::size_of::<u32>()
	}

	fn encode_to<W: Output>(&self, dest: &mut W) {
		let len = self.len();
		assert!(len <= u32::max_value() as usize, "Attempted to serialize a collection with too many elements.");
		Compact(len as u32).encode_to(dest);
		dest.write(self)
	}
}

impl Decode for Vec<u8> {
	fn decode<I: Input>(input: &mut I) -> Result<Self, Error> {
		<Compact<u32>>::decode(input).and_then(move |Compact(len)| {
			let len = len as usize;
			let mut vec = vec![0; len];
			input.read(&mut vec[..len])?;
			Ok(vec)
		})
	}
}

impl Encode for str {
	fn size_hint(&self) -> usize {
		self.as_bytes().size_hint()
	}

	fn encode_to<W: Output>(&self, dest: &mut W) {
		self.as_bytes().encode_to(dest)
	}

	fn encode(&self) -> Vec<u8> {
		self.as_bytes().encode()
	}

	fn using_encoded<R, F: FnOnce(&[u8]) -> R>(&self, f: F) -> R {
		self.as_bytes().using_encoded(f)
	}
}

#[cfg(any(feature = "std", feature = "full"))]
impl<'a, T: ToOwned + ?Sized> Decode for Cow<'a, T>
	where <T as ToOwned>::Owned: Decode,
{
	fn decode<I: Input>(input: &mut I) -> Result<Self, Error> {
		Ok(Cow::Owned(Decode::decode(input)?))
	}
}

impl<T> Encode for PhantomData<T> {
	fn encode_to<W: Output>(&self, _dest: &mut W) {}
}

impl<T> Decode for PhantomData<T> {
	fn decode<I: Input>(_input: &mut I) -> Result<Self, Error> {
		Ok(PhantomData)
	}
}

#[cfg(any(feature = "std", feature = "full"))]
impl Decode for String {
	fn decode<I: Input>(input: &mut I) -> Result<Self, Error> {
		Ok(Self::from_utf8_lossy(&Vec::decode(input)?).into())
	}
}

impl<T: Encode> Encode for [T] {
	fn encode_to<W: Output>(&self, dest: &mut W) {
		let len = self.len();
		assert!(len <= u32::max_value() as usize, "Attempted to serialize a collection with too many elements.");
		Compact(len as u32).encode_to(dest);
		for item in self {
			item.encode_to(dest);
		}
	}
}

impl<T: Decode> Decode for Vec<T> {
	fn decode<I: Input>(input: &mut I) -> Result<Self, Error> {
		<Compact<u32>>::decode(input).and_then(move |Compact(len)| {
			let mut r = Vec::with_capacity(len as usize);
			for _ in 0..len {
				r.push(T::decode(input)?);
			}
			Ok(r)
		})
	}
}

impl<T: Encode + Decode> EncodeAppend for Vec<T> {
	type Item = T;

<<<<<<< HEAD
	fn append(mut self_encoded: Vec<u8>, to_append: &[Self::Item]) -> Option<Vec<u8>> {
		if self_encoded.is_empty() {
			return Some(to_append.encode())
		}

		let len = u32::from(Compact::<u32>::decode(&mut &self_encoded[..])?);
		let new_len = len.checked_add(to_append.len() as u32)?;
=======
	fn append(mut self_encoded: Vec<u8>, to_append: &[Self::Item]) -> Result<Vec<u8>, Error> {
		if self_encoded.is_empty() {
			return Ok(to_append.encode())
		}

		let len = u32::from(Compact::<u32>::decode(&mut &self_encoded[..])?);
		let new_len = len
			.checked_add(to_append.len() as u32)
			.ok_or_else(|| "New vec length greater than `u32::max_value()`.")?;
>>>>>>> 2bb98bb8

		let encoded_len = Compact::<u32>::compact_len(&len);
		let encoded_new_len = Compact::<u32>::compact_len(&new_len);

		let replace_len = |dest: &mut Vec<u8>| {
			Compact(new_len).using_encoded(|e| {
				dest[..encoded_new_len].copy_from_slice(e);
			})
		};

		let append_new_elems = |dest: &mut Vec<u8>| to_append.iter().for_each(|a| a.encode_to(dest));

		// If old and new encoded len is equal, we don't need to copy the
		// already encoded data.
		if encoded_len == encoded_new_len {
			replace_len(&mut self_encoded);
			append_new_elems(&mut self_encoded);

<<<<<<< HEAD
			Some(self_encoded)
		} else {
			let prefix_size = encoded_new_len + self_encoded.len() - encoded_len;

			let mut res = Vec::with_capacity(prefix_size);
=======
			Ok(self_encoded)
		} else {
			let prefix_size = encoded_new_len + self_encoded.len() - encoded_len;
			let size_hint: usize = to_append.iter().map(Encode::size_hint).sum();

			let mut res = Vec::with_capacity(prefix_size + size_hint);
>>>>>>> 2bb98bb8
			unsafe { res.set_len(prefix_size); }

			// Insert the new encoded len, copy the already encoded data and
			// add the new element.
			replace_len(&mut res);
			res[encoded_new_len..prefix_size].copy_from_slice(&self_encoded[encoded_len..]);
			append_new_elems(&mut res);

<<<<<<< HEAD
			Some(res)
=======
			Ok(res)
>>>>>>> 2bb98bb8
		}
	}
}

impl<K: Encode + Ord, V: Encode> Encode for BTreeMap<K, V> {
	fn encode_to<W: Output>(&self, dest: &mut W) {
		let len = self.len();
		assert!(len <= u32::max_value() as usize, "Attempted to serialize a collection with too many elements.");
		Compact(len as u32).encode_to(dest);
		for i in self.iter() {
			i.encode_to(dest);
		}
	}
}

impl<K: Decode + Ord, V: Decode> Decode for BTreeMap<K, V> {
<<<<<<< HEAD
	fn decode<I: Input>(input: &mut I) -> Option<Self> {
		<Compact<u32>>::decode(input).and_then(move |Compact(len)| {
=======
	fn decode<I: Input>(input: &mut I) -> Result<Self, Error> {
		u32::decode(input).and_then(move |len| {
>>>>>>> 2bb98bb8
			let mut r: BTreeMap<K, V> = BTreeMap::new();
			for _ in 0..len {
				let (key, v) = <(K, V)>::decode(input)?;
				r.insert(key, v);
			}
			Ok(r)
		})
	}
}

impl<T: Encode + Ord> Encode for BTreeSet<T> {
	fn encode_to<W: Output>(&self, dest: &mut W) {
		let len = self.len();
		assert!(len <= u32::max_value() as usize, "Attempted to serialize a collection with too many elements.");
		Compact(len as u32).encode_to(dest);
		for i in self.iter() {
			i.encode_to(dest);
		}
	}
}

impl<T: Decode + Ord> Decode for BTreeSet<T> {
	fn decode<I: Input>(input: &mut I) -> Option<Self> {
		<Compact<u32>>::decode(input).and_then(move |Compact(len)| {
			let mut r: BTreeSet<T> = BTreeSet::new();
			for _ in 0..len {
				let t = T::decode(input)?;
				r.insert(t);
			}
			Some(r)
		})
	}
}

impl Encode for () {
	fn encode_to<W: Output>(&self, _dest: &mut W) {
	}

	fn using_encoded<R, F: FnOnce(&[u8]) -> R>(&self, f: F) -> R {
		f(&[])
	}

	fn encode(&self) -> Vec<u8> {
		Vec::new()
	}
}

impl Decode for () {
	fn decode<I: Input>(_: &mut I) -> Result<(), Error> {
		Ok(())
	}
}

macro_rules! tuple_impl {
	($one:ident,) => {
		impl<$one: Encode> Encode for ($one,) {
			fn size_hint(&self) -> usize {
				self.0.size_hint()
			}

			fn encode_to<T: Output>(&self, dest: &mut T) {
				self.0.encode_to(dest);
			}

			fn encode(&self) -> Vec<u8> {
				self.0.encode()
			}

			fn using_encoded<R, F: FnOnce(&[u8]) -> R>(&self, f: F) -> R {
				self.0.using_encoded(f)
			}
		}

		impl<$one: Decode> Decode for ($one,) {
			fn decode<I: Input>(input: &mut I) -> Result<Self, Error> {
				match $one::decode(input) {
					Err(e) => Err(e),
					Ok($one) => Ok(($one,)),
				}
			}
		}
	};
	($first:ident, $($rest:ident,)+) => {
		impl<$first: Encode, $($rest: Encode),+>
		Encode for
		($first, $($rest),+) {
			fn size_hint(&self) -> usize {
				let (
					ref $first,
					$(ref $rest),+
				) = *self;
				$first.size_hint()
				$( + $rest.size_hint() )+
			}

			fn encode_to<T: Output>(&self, dest: &mut T) {
				let (
					ref $first,
					$(ref $rest),+
				) = *self;

				$first.encode_to(dest);
				$($rest.encode_to(dest);)+
			}
		}

		impl<$first: Decode, $($rest: Decode),+>
		Decode for
		($first, $($rest),+) {
			fn decode<INPUT: Input>(input: &mut INPUT) -> Result<Self, super::Error> {
				Ok((
					match $first::decode(input) {
						Ok(x) => x,
						Err(e) => return Err(e),
					},
					$(match $rest::decode(input) {
						Ok(x) => x,
						Err(e) => return Err(e),
					},)+
				))
			}
		}

		tuple_impl!($($rest,)+);
	}
}

#[allow(non_snake_case)]
mod inner_tuple_impl {
	use super::{Error, Input, Output, Decode, Encode};
	tuple_impl!(A, B, C, D, E, F, G, H, I, J, K,);
}

/// Trait to allow conversion to a know endian representation when sensitive.
/// Types implementing this trait must have a size > 0.
///
/// # Note
///
/// The copy bound and static lifetimes are necessary for safety of `Codec` blanket
/// implementation.
trait EndianSensitive: Copy + 'static {
	fn to_le(self) -> Self { self }
	fn to_be(self) -> Self { self }
	fn from_le(self) -> Self { self }
	fn from_be(self) -> Self { self }
	fn as_be_then<T, F: FnOnce(&Self) -> T>(&self, f: F) -> T { f(&self) }
	fn as_le_then<T, F: FnOnce(&Self) -> T>(&self, f: F) -> T { f(&self) }
}

macro_rules! impl_endians {
	( $( $t:ty ),* ) => { $(
		impl EndianSensitive for $t {
			fn to_le(self) -> Self { <$t>::to_le(self) }
			fn to_be(self) -> Self { <$t>::to_be(self) }
			fn from_le(self) -> Self { <$t>::from_le(self) }
			fn from_be(self) -> Self { <$t>::from_be(self) }
			fn as_be_then<T, F: FnOnce(&Self) -> T>(&self, f: F) -> T { let d = self.to_be(); f(&d) }
			fn as_le_then<T, F: FnOnce(&Self) -> T>(&self, f: F) -> T { let d = self.to_le(); f(&d) }
		}

		impl Encode for $t {
			fn using_encoded<R, F: FnOnce(&[u8]) -> R>(&self, f: F) -> R {
				self.as_le_then(|le| {
					let size = mem::size_of::<$t>();
					let value_slice = unsafe {
						let ptr = le as *const _ as *const u8;
						if size != 0 {
							slice::from_raw_parts(ptr, size)
						} else {
							&[]
						}
					};

					f(value_slice)
				})
			}
		}

		impl Decode for $t {
			fn decode<I: Input>(input: &mut I) -> Result<Self, Error> {
				let size = mem::size_of::<$t>();
				assert!(size > 0, "EndianSensitive can never be implemented for a zero-sized type.");
				let mut val: $t = unsafe { mem::zeroed() };

				unsafe {
					let raw: &mut [u8] = slice::from_raw_parts_mut(
						&mut val as *mut $t as *mut u8,
						size
					);
					input.read(raw)?;
				}
				Ok(val.from_le())
			}
		}
	)* }
}
macro_rules! impl_non_endians {
	( $( $t:ty ),* ) => { $(
		impl EndianSensitive for $t {}

		impl Encode for $t {
			fn using_encoded<R, F: FnOnce(&[u8]) -> R>(&self, f: F) -> R {
				self.as_le_then(|le| {
					let size = mem::size_of::<$t>();
					let value_slice = unsafe {
						let ptr = le as *const _ as *const u8;
						if size != 0 {
							slice::from_raw_parts(ptr, size)
						} else {
							&[]
						}
					};

					f(value_slice)
				})
			}
		}

		impl Decode for $t {
			fn decode<I: Input>(input: &mut I) -> Result<Self, Error> {
				let size = mem::size_of::<$t>();
				assert!(size > 0, "EndianSensitive can never be implemented for a zero-sized type.");
				let mut val: $t = unsafe { mem::zeroed() };

				unsafe {
					let raw: &mut [u8] = slice::from_raw_parts_mut(
						&mut val as *mut $t as *mut u8,
						size
					);
					input.read(raw)?;
				}
				Ok(val.from_le())
			}
		}
	)* }
}

<<<<<<< HEAD
impl_endians!(u16, u32, u64, u128, i16, i32, i64, i128);
=======
impl_endians!(u16, u32, u64, u128, usize, i16, i32, i64, i128, isize);
>>>>>>> 2bb98bb8
impl_non_endians!(
	i8, [u8; 1], [u8; 2], [u8; 3], [u8; 4], [u8; 5], [u8; 6], [u8; 7], [u8; 8],
	[u8; 10], [u8; 12], [u8; 14], [u8; 16], [u8; 20], [u8; 24], [u8; 28],
	[u8; 32], [u8; 40], [u8; 48], [u8; 56], [u8; 64], [u8; 80], [u8; 96],
	[u8; 112], [u8; 128], bool
);


#[cfg(test)]
mod tests {
	use super::*;
	use std::borrow::Cow;

	#[test]
	fn vec_is_slicable() {
		let v = b"Hello world".to_vec();
		v.using_encoded(|ref slice|
			assert_eq!(slice, &b"\x2cHello world")
		);
	}

	#[test]
	fn btree_map_works() {
		let mut m: BTreeMap<u32, Vec<u8>> = BTreeMap::new();
		m.insert(1, b"qwe".to_vec());
		m.insert(2, b"qweasd".to_vec());
		let encoded = m.encode();

		assert_eq!(m, Decode::decode(&mut &encoded[..]).unwrap());

		let mut m: BTreeMap<Vec<u8>, Vec<u8>> = BTreeMap::new();
		m.insert(b"123".to_vec(), b"qwe".to_vec());
		m.insert(b"1234".to_vec(), b"qweasd".to_vec());
		let encoded = m.encode();

		assert_eq!(m, Decode::decode(&mut &encoded[..]).unwrap());

		let mut m: BTreeMap<Vec<u32>, Vec<u8>> = BTreeMap::new();
		m.insert(vec![1, 2, 3], b"qwe".to_vec());
		m.insert(vec![1, 2], b"qweasd".to_vec());
		let encoded = m.encode();

		assert_eq!(m, Decode::decode(&mut &encoded[..]).unwrap());
	}

	#[test]
	fn btree_set_works() {
		let mut m: BTreeSet<u32> = BTreeSet::new();
		m.insert(1);
		m.insert(2);
		let encoded = m.encode();

		assert_eq!(m, Decode::decode(&mut &encoded[..]).unwrap());

		let mut m: BTreeSet<Vec<u8>> = BTreeSet::new();
		m.insert(b"123".to_vec());
		m.insert(b"1234".to_vec());
		let encoded = m.encode();

		assert_eq!(m, Decode::decode(&mut &encoded[..]).unwrap());

		let mut m: BTreeSet<Vec<u32>> = BTreeSet::new();
		m.insert(vec![1, 2, 3]);
		m.insert(vec![1, 2]);
		let encoded = m.encode();

		assert_eq!(m, Decode::decode(&mut &encoded[..]).unwrap());
	}

	#[test]
	fn encode_borrowed_tuple() {
		let x = vec![1u8, 2, 3, 4];
		let y = 128i64;

		let encoded = (&x, &y).encode();

		assert_eq!((x, y), Decode::decode(&mut &encoded[..]).unwrap());
	}

	#[test]
	fn cow_works() {
		let x = &[1u32, 2, 3, 4, 5, 6][..];
		let y = Cow::Borrowed(&x);
		assert_eq!(x.encode(), y.encode());

		let z: Cow<'_, [u32]> = Cow::decode(&mut &x.encode()[..]).unwrap();
		assert_eq!(*z, *x);
	}

	#[test]
	fn cow_string_works() {
		let x = "Hello world!";
		let y = Cow::Borrowed(&x);
		assert_eq!(x.encode(), y.encode());

		let z: Cow<'_, str> = Cow::decode(&mut &x.encode()[..]).unwrap();
		assert_eq!(*z, *x);
	}

	#[test]
	fn compact_128_encoding_works() {
		let tests = [
			(0u128, 1usize), (63, 1), (64, 2), (16383, 2),
			(16384, 4), (1073741823, 4),
			(1073741824, 5), ((1 << 32) - 1, 5),
			(1 << 32, 6), (1 << 40, 7), (1 << 48, 8), ((1 << 56) - 1, 8), (1 << 56, 9), ((1 << 64) - 1, 9),
			(1 << 64, 10), (1 << 72, 11), (1 << 80, 12), (1 << 88, 13), (1 << 96, 14), (1 << 104, 15),
			(1 << 112, 16), ((1 << 120) - 1, 16), (1 << 120, 17), (u128::max_value(), 17)
		];
		for &(n, l) in &tests {
			let encoded = Compact(n as u128).encode();
			assert_eq!(encoded.len(), l);
			assert_eq!(Compact::compact_len(&n), l);
			assert_eq!(<Compact<u128>>::decode(&mut &encoded[..]).unwrap().0, n);
		}
	}

	#[test]
	fn compact_64_encoding_works() {
		let tests = [
			(0u64, 1usize), (63, 1), (64, 2), (16383, 2),
			(16384, 4), (1073741823, 4),
			(1073741824, 5), ((1 << 32) - 1, 5),
			(1 << 32, 6), (1 << 40, 7), (1 << 48, 8), ((1 << 56) - 1, 8), (1 << 56, 9), (u64::max_value(), 9)
		];
		for &(n, l) in &tests {
			let encoded = Compact(n as u64).encode();
			assert_eq!(encoded.len(), l);
			assert_eq!(Compact::compact_len(&n), l);
			assert_eq!(<Compact<u64>>::decode(&mut &encoded[..]).unwrap().0, n);
		}
	}

	#[test]
	fn compact_32_encoding_works() {
		let tests = [(0u32, 1usize), (63, 1), (64, 2), (16383, 2), (16384, 4), (1073741823, 4), (1073741824, 5), (u32::max_value(), 5)];
		for &(n, l) in &tests {
			let encoded = Compact(n as u32).encode();
			assert_eq!(encoded.len(), l);
			assert_eq!(Compact::compact_len(&n), l);
			assert_eq!(<Compact<u32>>::decode(&mut &encoded[..]).unwrap().0, n);
		}
	}

	#[test]
	fn compact_16_encoding_works() {
		let tests = [(0u16, 1usize), (63, 1), (64, 2), (16383, 2), (16384, 4), (65535, 4)];
		for &(n, l) in &tests {
			let encoded = Compact(n as u16).encode();
			assert_eq!(encoded.len(), l);
			assert_eq!(Compact::compact_len(&n), l);
			assert_eq!(<Compact<u16>>::decode(&mut &encoded[..]).unwrap().0, n);
		}
		assert!(<Compact<u16>>::decode(&mut &Compact(65536u32).encode()[..]).is_err());
	}

	#[test]
	fn compact_8_encoding_works() {
		let tests = [(0u8, 1usize), (63, 1), (64, 2), (255, 2)];
		for &(n, l) in &tests {
			let encoded = Compact(n as u8).encode();
			assert_eq!(encoded.len(), l);
			assert_eq!(Compact::compact_len(&n), l);
			assert_eq!(<Compact<u8>>::decode(&mut &encoded[..]).unwrap().0, n);
		}
		assert!(<Compact<u8>>::decode(&mut &Compact(256u32).encode()[..]).is_err());
	}

	fn hexify(bytes: &[u8]) -> String {
		bytes.iter().map(|ref b| format!("{:02x}", b)).collect::<Vec<String>>().join(" ")
	}

	#[test]
	fn string_encoded_as_expected() {
		let value = String::from("Hello, World!");
		let encoded = value.encode();
		assert_eq!(hexify(&encoded), "34 48 65 6c 6c 6f 2c 20 57 6f 72 6c 64 21");
		assert_eq!(<String>::decode(&mut &encoded[..]).unwrap(), value);
	}

	#[test]
	fn vec_of_u8_encoded_as_expected() {
		let value = vec![0u8, 1, 1, 2, 3, 5, 8, 13, 21, 34];
		let encoded = value.encode();
		assert_eq!(hexify(&encoded), "28 00 01 01 02 03 05 08 0d 15 22");
		assert_eq!(<Vec<u8>>::decode(&mut &encoded[..]).unwrap(), value);
	}

	#[test]
	fn vec_of_i16_encoded_as_expected() {
		let value = vec![0i16, 1, -1, 2, -2, 3, -3];
		let encoded = value.encode();
		assert_eq!(hexify(&encoded), "1c 00 00 01 00 ff ff 02 00 fe ff 03 00 fd ff");
		assert_eq!(<Vec<i16>>::decode(&mut &encoded[..]).unwrap(), value);
	}

	#[test]
	fn vec_of_option_int_encoded_as_expected() {
		let value = vec![Some(1i8), Some(-1), None];
		let encoded = value.encode();
		assert_eq!(hexify(&encoded), "0c 01 01 01 ff 00");
		assert_eq!(<Vec<Option<i8>>>::decode(&mut &encoded[..]).unwrap(), value);
	}

	#[test]
	fn vec_of_option_bool_encoded_as_expected() {
		let value = vec![OptionBool(Some(true)), OptionBool(Some(false)), OptionBool(None)];
		let encoded = value.encode();
		assert_eq!(hexify(&encoded), "0c 01 02 00");
		assert_eq!(<Vec<OptionBool>>::decode(&mut &encoded[..]).unwrap(), value);
	}

	#[test]
	fn vec_encode_append_works() {
		let max_value = 1_000_000;

		let encoded = (0..max_value).fold(Vec::new(), |encoded, v| {
			<Vec<u32> as EncodeAppend>::append(encoded, &[v]).unwrap()
		});

		let decoded = Vec::<u32>::decode(&mut &encoded[..]).unwrap();
		assert_eq!(decoded, (0..max_value).collect::<Vec<_>>());
	}

	#[test]
	fn vec_encode_append_multiple_items_works() {
		let max_value = 1_000_000;

		let encoded = (0..max_value).fold(Vec::new(), |encoded, v| {
			<Vec<u32> as EncodeAppend>::append(encoded, &[v, v, v, v]).unwrap()
		});

		let decoded = Vec::<u32>::decode(&mut &encoded[..]).unwrap();
		let expected = (0..max_value).fold(Vec::new(), |mut vec, i| {
			vec.append(&mut vec![i, i, i, i]);
			vec
		});
		assert_eq!(decoded, expected);
	}

	#[test]
	fn vec_of_string_encoded_as_expected() {
		let value = vec![
			"Hamlet".to_owned(),
			"Война и мир".to_owned(),
			"三国演义".to_owned(),
			"أَلْف لَيْلَة وَلَيْلَة‎".to_owned()
		];
		let encoded = value.encode();
		assert_eq!(hexify(&encoded), "10 18 48 61 6d 6c 65 74 50 d0 92 d0 be d0 b9 d0 bd d0 b0 20 d0 \
			b8 20 d0 bc d0 b8 d1 80 30 e4 b8 89 e5 9b bd e6 bc 94 e4 b9 89 bc d8 a3 d9 8e d9 84 d9 92 \
			d9 81 20 d9 84 d9 8e d9 8a d9 92 d9 84 d9 8e d8 a9 20 d9 88 d9 8e d9 84 d9 8e d9 8a d9 92 \
			d9 84 d9 8e d8 a9 e2 80 8e");
		assert_eq!(<Vec<String>>::decode(&mut &encoded[..]).unwrap(), value);
	}

	#[test]
	fn compact_integers_encoded_as_expected() {
		let tests = [
			(0u64, "00"),
			(63, "fc"),
			(64, "01 01"),
			(16383, "fd ff"),
			(16384, "02 00 01 00"),
			(1073741823, "fe ff ff ff"),
			(1073741824, "03 00 00 00 40"),
			((1 << 32) - 1, "03 ff ff ff ff"),
			(1 << 32, "07 00 00 00 00 01"),
			(1 << 40, "0b 00 00 00 00 00 01"),
			(1 << 48, "0f 00 00 00 00 00 00 01"),
			((1 << 56) - 1, "0f ff ff ff ff ff ff ff"),
			(1 << 56, "13 00 00 00 00 00 00 00 01"),
			(u64::max_value(), "13 ff ff ff ff ff ff ff ff")
		];
		for &(n, s) in &tests {
			// Verify u64 encoding
			let encoded = Compact(n as u64).encode();
			assert_eq!(hexify(&encoded), s);
			assert_eq!(<Compact<u64>>::decode(&mut &encoded[..]).unwrap().0, n);

			// Verify encodings for lower-size uints are compatible with u64 encoding
			if n <= u32::max_value() as u64 {
				assert_eq!(<Compact<u32>>::decode(&mut &encoded[..]).unwrap().0, n as u32);
				let encoded = Compact(n as u32).encode();
				assert_eq!(hexify(&encoded), s);
				assert_eq!(<Compact<u64>>::decode(&mut &encoded[..]).unwrap().0, n as u64);
			}
			if n <= u16::max_value() as u64 {
				assert_eq!(<Compact<u16>>::decode(&mut &encoded[..]).unwrap().0, n as u16);
				let encoded = Compact(n as u16).encode();
				assert_eq!(hexify(&encoded), s);
				assert_eq!(<Compact<u64>>::decode(&mut &encoded[..]).unwrap().0, n as u64);
			}
			if n <= u8::max_value() as u64 {
				assert_eq!(<Compact<u8>>::decode(&mut &encoded[..]).unwrap().0, n as u8);
				let encoded = Compact(n as u8).encode();
				assert_eq!(hexify(&encoded), s);
				assert_eq!(<Compact<u64>>::decode(&mut &encoded[..]).unwrap().0, n as u64);
			}
		}
	}

	#[cfg_attr(feature = "std", derive(Serialize, Deserialize, Debug))]
	#[derive(PartialEq, Eq, Clone)]
	struct Wrapper(u8);

	impl CompactAs for Wrapper {
		type As = u8;
		fn encode_as(&self) -> &u8 {
			&self.0
		}
		fn decode_from(x: u8) -> Wrapper {
			Wrapper(x)
		}
	}

	impl From<Compact<Wrapper>> for Wrapper {
		fn from(x: Compact<Wrapper>) -> Wrapper {
			x.0
		}
	}

	#[test]
	fn compact_as_8_encoding_works() {
		let tests = [(0u8, 1usize), (63, 1), (64, 2), (255, 2)];
		for &(n, l) in &tests {
			let compact: Compact<Wrapper> = Wrapper(n).into();
			let encoded = compact.encode();
			assert_eq!(encoded.len(), l);
			assert_eq!(Compact::compact_len(&n), l);
			let decoded = <Compact<Wrapper>>::decode(&mut & encoded[..]).unwrap();
			let wrapper: Wrapper = decoded.into();
			assert_eq!(wrapper, Wrapper(n));
		}
	}

	struct WithCompact<T: HasCompact> {
		_data: T,
	}

	#[test]
	fn compact_as_has_compact() {
		let _data = WithCompact { _data: Wrapper(1) };
	}

	#[test]
	fn compact_using_encoded_arrayvec_size() {
		Compact(std::u8::MAX).using_encoded(|_| {});
		Compact(std::u16::MAX).using_encoded(|_| {});
		Compact(std::u32::MAX).using_encoded(|_| {});
		Compact(std::u64::MAX).using_encoded(|_| {});
		Compact(std::u128::MAX).using_encoded(|_| {});

		CompactRef(&std::u8::MAX).using_encoded(|_| {});
		CompactRef(&std::u16::MAX).using_encoded(|_| {});
		CompactRef(&std::u32::MAX).using_encoded(|_| {});
		CompactRef(&std::u64::MAX).using_encoded(|_| {});
		CompactRef(&std::u128::MAX).using_encoded(|_| {});
	}

	#[test]
	#[should_panic]
	fn array_vec_output_oob() {
		let mut v = ArrayVecWrapper(ArrayVec::<[u8; 4]>::new());
		v.write(&[1, 2, 3, 4, 5]);
	}

	#[test]
	fn array_vec_output() {
		let mut v = ArrayVecWrapper(ArrayVec::<[u8; 4]>::new());
		v.write(&[1, 2, 3, 4]);
	}

	#[derive(Debug, PartialEq)]
	struct MyWrapper(Compact<u32>);
	impl Deref for MyWrapper {
		type Target = Compact<u32>;
		fn deref(&self) -> &Self::Target { &self.0 }
	}
	impl WrapperTypeEncode for MyWrapper {}

	impl From<Compact<u32>> for MyWrapper {
		fn from(c: Compact<u32>) -> Self { MyWrapper(c) }
	}
	impl WrapperTypeDecode for MyWrapper {
		type Wrapped = Compact<u32>;
	}

	#[test]
	fn should_work_for_wrapper_types() {
		let result = vec![0b1100];

		assert_eq!(MyWrapper(3u32.into()).encode(), result);
		assert_eq!(MyWrapper::decode(&mut &*result).unwrap(), MyWrapper(3_u32.into()));
	}

	macro_rules! check_bound {
		( $m:expr, $ty:ty, $typ1:ty, [ $(($ty2:ty, $ty2_err:expr)),* ]) => {
			$(
				check_bound!($m, $ty, $typ1, $ty2, $ty2_err);
			)*
		};
		( $m:expr, $ty:ty, $typ1:ty, $ty2:ty, $ty2_err:expr) => {
			let enc = ((<$ty>::max_value() >> 2) as $typ1 << 2) | $m;
			assert_eq!(Compact::<$ty2>::decode(&mut &enc.to_le_bytes()[..]),
				Err($ty2_err.into()));
		};
	}
	macro_rules! check_bound_u32 {
		( [ $(($ty2:ty, $ty2_err:expr)),* ]) => {
			$(
				check_bound_u32!($ty2, $ty2_err);
			)*
		};
		( $ty2:ty, $ty2_err:expr ) => {
			assert_eq!(Compact::<$ty2>::decode(&mut &[0b11, 0xff, 0xff, 0xff, 0xff >> 2][..]),
				Err($ty2_err.into()));
		};
	}
	macro_rules! check_bound_high {
		( $m:expr, [ $(($ty2:ty, $ty2_err:expr)),* ]) => {
			$(
				check_bound_high!($m, $ty2, $ty2_err);
			)*
		};
		( $s:expr, $ty2:ty, $ty2_err:expr) => {
			let mut dest = Vec::new();
			dest.push(0b11 + (($s - 4) << 2) as u8);
			for _ in 0..($s - 1) {
				dest.push(u8::max_value());
			}
			dest.push(0);
			assert_eq!(Compact::<$ty2>::decode(&mut &dest[..]),
				Err($ty2_err.into()));
		};
	}

	#[test]
	fn compact_u64_test() {
		for a in [
			u64::max_value(),
			u64::max_value() - 1,
			u64::max_value() << 8,
			(u64::max_value() << 8) - 1,
			u64::max_value() << 16,
			(u64::max_value() << 16) - 1,
		].into_iter() {
			let e = Compact::<u64>::encode(&Compact(*a));
			let d = Compact::<u64>::decode(&mut &e[..]).unwrap().0;
			assert_eq!(*a, d);
		}
	}

	#[test]
	fn compact_u128_test() {
		for a in [
			u64::max_value() as u128,
			(u64::max_value() - 10) as u128,
			u128::max_value(),
			u128::max_value() - 10,
		].into_iter() {
			let e = Compact::<u128>::encode(&Compact(*a));
			let d = Compact::<u128>::decode(&mut &e[..]).unwrap().0;
			assert_eq!(*a, d);
		}
	}



	#[test]
	fn should_avoid_overlapping_definition() {
		check_bound!(
			0b01, u8, u16, [ (u8, U8_OUT_OF_RANGE), (u16, U16_OUT_OF_RANGE),
			(u32, U32_OUT_OF_RANGE), (u64, U64_OUT_OF_RANGE), (u128, U128_OUT_OF_RANGE)]
		);
		check_bound!(
			0b10, u16, u32, [ (u16, U16_OUT_OF_RANGE),
			(u32, U32_OUT_OF_RANGE), (u64, U64_OUT_OF_RANGE), (u128, U128_OUT_OF_RANGE)]
		);
		check_bound_u32!(
			[(u32, U32_OUT_OF_RANGE), (u64, U64_OUT_OF_RANGE), (u128, U128_OUT_OF_RANGE)]
		);
		for i in 5..=8 {
			check_bound_high!(i, [(u64, U64_OUT_OF_RANGE), (u128, U128_OUT_OF_RANGE)]);
		}
		for i in 8..=16 {
			check_bound_high!(i, [(u128, U128_OUT_OF_RANGE)]);
		}
	}
}<|MERGE_RESOLUTION|>--- conflicted
+++ resolved
@@ -245,11 +245,7 @@
 	type Item: Encode;
 
 	/// Append `to_append` items to the given `self_encoded` representation.
-<<<<<<< HEAD
-	fn append(self_encoded: Vec<u8>, to_append: &[Self::Item]) -> Option<Vec<u8>>;
-=======
 	fn append(self_encoded: Vec<u8>, to_append: &[Self::Item]) -> Result<Vec<u8>, Error>;
->>>>>>> 2bb98bb8
 }
 
 /// Trait that allows zero-copy read of value-references from slices in LE format.
@@ -262,8 +258,6 @@
 pub trait Codec: Decode + Encode {}
 impl<S: Decode + Encode> Codec for S {}
 
-<<<<<<< HEAD
-=======
 /// A marker trait for types that wrap other encodable type.
 ///
 /// Such types should not carry any additional information
@@ -334,7 +328,6 @@
 	}
 }
 
->>>>>>> 2bb98bb8
 /// Something that can return the compact encoded length for a given value.
 pub trait CompactLen<T> {
 	/// Returns the compact encoded length for the given value.
@@ -765,11 +758,6 @@
 impl Decode for Compact<u16> {
 	fn decode<I: Input>(input: &mut I) -> Result<Self, Error> {
 		let prefix = input.read_byte()?;
-<<<<<<< HEAD
-		Some(Compact(match prefix % 4 {
-			0 => u16::from(prefix) >> 2,
-			1 => u16::decode(&mut PrefixInput{prefix: Some(prefix), input})? as u16 >> 2,
-=======
 		Ok(Compact(match prefix % 4 {
 			0 => u16::from(prefix) >> 2,
 			1 => {
@@ -780,7 +768,6 @@
 					return Err(U16_OUT_OF_RANGE.into());
 				}
 			},
->>>>>>> 2bb98bb8
 			2 => {
 				let x = u32::decode(&mut PrefixInput{prefix: Some(prefix), input})? >> 2;
 				if x > 0b00111111_11111111 && x < 65536 {
@@ -797,12 +784,6 @@
 impl Decode for Compact<u32> {
 	fn decode<I: Input>(input: &mut I) -> Result<Self, Error> {
 		let prefix = input.read_byte()?;
-<<<<<<< HEAD
-		Some(Compact(match prefix % 4 {
-			0 => u32::from(prefix) >> 2,
-			1 => u32::from(u16::decode(&mut PrefixInput{prefix: Some(prefix), input})?) >> 2,
-			2 => u32::decode(&mut PrefixInput{prefix: Some(prefix), input})? >> 2,
-=======
 		Ok(Compact(match prefix % 4 {
 			0 => u32::from(prefix) >> 2,
 			1 => {
@@ -821,7 +802,6 @@
 					return Err(U32_OUT_OF_RANGE.into());
 				}
 			},
->>>>>>> 2bb98bb8
 			3|_ => {	// |_. yeah, i know.
 				if prefix >> 2 == 0 {
 					// just 4 bytes. ok.
@@ -843,16 +823,6 @@
 impl Decode for Compact<u64> {
 	fn decode<I: Input>(input: &mut I) -> Result<Self, Error> {
 		let prefix = input.read_byte()?;
-<<<<<<< HEAD
-		Some(Compact(match prefix % 4 {
-			0 => u64::from(prefix) >> 2,
-			1 => u64::from(u16::decode(&mut PrefixInput{prefix: Some(prefix), input})?) >> 2,
-			2 => u64::from(u32::decode(&mut PrefixInput{prefix: Some(prefix), input})?) >> 2,
-			3|_ => match (prefix >> 2) + 4 {
-				4 => u64::from(u32::decode(input)?),
-				8 => u64::decode(input)?,
-				x if x > 8 => return None,
-=======
 		Ok(Compact(match prefix % 4 {
 			0 => u64::from(prefix) >> 2,
 			1 => {
@@ -889,7 +859,6 @@
 					}
 				},
 				x if x > 8 => return Err("unexpected prefix decoding Compact<u64>".into()),
->>>>>>> 2bb98bb8
 				bytes_needed => {
 					let mut res = 0;
 					for i in 0..bytes_needed {
@@ -909,17 +878,6 @@
 impl Decode for Compact<u128> {
 	fn decode<I: Input>(input: &mut I) -> Result<Self, Error> {
 		let prefix = input.read_byte()?;
-<<<<<<< HEAD
-		Some(Compact(match prefix % 4 {
-			0 => u128::from(prefix) >> 2,
-			1 => u128::from(u16::decode(&mut PrefixInput{prefix: Some(prefix), input})?) >> 2,
-			2 => u128::from(u32::decode(&mut PrefixInput{prefix: Some(prefix), input})?) >> 2,
-			3|_ => match (prefix >> 2) + 4 {
-				4 => u128::from(u32::decode(input)?),
-				8 => u128::from(u64::decode(input)?),
-				16 => u128::decode(input)?,
-				x if x > 16 => return None,
-=======
 		Ok(Compact(match prefix % 4 {
 			0 => u128::from(prefix) >> 2,
 			1 => {
@@ -964,7 +922,6 @@
 					}
 				},
 				x if x > 16 => return Err("unexpected prefix decoding Compact<u128>".into()),
->>>>>>> 2bb98bb8
 				bytes_needed => {
 					let mut res = 0;
 					for i in 0..bytes_needed {
@@ -1213,15 +1170,6 @@
 impl<T: Encode + Decode> EncodeAppend for Vec<T> {
 	type Item = T;
 
-<<<<<<< HEAD
-	fn append(mut self_encoded: Vec<u8>, to_append: &[Self::Item]) -> Option<Vec<u8>> {
-		if self_encoded.is_empty() {
-			return Some(to_append.encode())
-		}
-
-		let len = u32::from(Compact::<u32>::decode(&mut &self_encoded[..])?);
-		let new_len = len.checked_add(to_append.len() as u32)?;
-=======
 	fn append(mut self_encoded: Vec<u8>, to_append: &[Self::Item]) -> Result<Vec<u8>, Error> {
 		if self_encoded.is_empty() {
 			return Ok(to_append.encode())
@@ -1231,7 +1179,6 @@
 		let new_len = len
 			.checked_add(to_append.len() as u32)
 			.ok_or_else(|| "New vec length greater than `u32::max_value()`.")?;
->>>>>>> 2bb98bb8
 
 		let encoded_len = Compact::<u32>::compact_len(&len);
 		let encoded_new_len = Compact::<u32>::compact_len(&new_len);
@@ -1250,20 +1197,12 @@
 			replace_len(&mut self_encoded);
 			append_new_elems(&mut self_encoded);
 
-<<<<<<< HEAD
-			Some(self_encoded)
-		} else {
-			let prefix_size = encoded_new_len + self_encoded.len() - encoded_len;
-
-			let mut res = Vec::with_capacity(prefix_size);
-=======
 			Ok(self_encoded)
 		} else {
 			let prefix_size = encoded_new_len + self_encoded.len() - encoded_len;
 			let size_hint: usize = to_append.iter().map(Encode::size_hint).sum();
 
 			let mut res = Vec::with_capacity(prefix_size + size_hint);
->>>>>>> 2bb98bb8
 			unsafe { res.set_len(prefix_size); }
 
 			// Insert the new encoded len, copy the already encoded data and
@@ -1272,11 +1211,7 @@
 			res[encoded_new_len..prefix_size].copy_from_slice(&self_encoded[encoded_len..]);
 			append_new_elems(&mut res);
 
-<<<<<<< HEAD
-			Some(res)
-=======
 			Ok(res)
->>>>>>> 2bb98bb8
 		}
 	}
 }
@@ -1293,13 +1228,8 @@
 }
 
 impl<K: Decode + Ord, V: Decode> Decode for BTreeMap<K, V> {
-<<<<<<< HEAD
-	fn decode<I: Input>(input: &mut I) -> Option<Self> {
-		<Compact<u32>>::decode(input).and_then(move |Compact(len)| {
-=======
 	fn decode<I: Input>(input: &mut I) -> Result<Self, Error> {
 		u32::decode(input).and_then(move |len| {
->>>>>>> 2bb98bb8
 			let mut r: BTreeMap<K, V> = BTreeMap::new();
 			for _ in 0..len {
 				let (key, v) = <(K, V)>::decode(input)?;
@@ -1537,11 +1467,7 @@
 	)* }
 }
 
-<<<<<<< HEAD
 impl_endians!(u16, u32, u64, u128, i16, i32, i64, i128);
-=======
-impl_endians!(u16, u32, u64, u128, usize, i16, i32, i64, i128, isize);
->>>>>>> 2bb98bb8
 impl_non_endians!(
 	i8, [u8; 1], [u8; 2], [u8; 3], [u8; 4], [u8; 5], [u8; 6], [u8; 7], [u8; 8],
 	[u8; 10], [u8; 12], [u8; 14], [u8; 16], [u8; 20], [u8; 24], [u8; 28],
