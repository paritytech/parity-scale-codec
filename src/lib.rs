// Copyright 2017-2021 Parity Technologies
//
// Licensed under the Apache License, Version 2.0 (the "License");
// you may not use this file except in compliance with the License.
// You may obtain a copy of the License at
//
//     http://www.apache.org/licenses/LICENSE-2.0
//
// Unless required by applicable law or agreed to in writing, software
// distributed under the License is distributed on an "AS IS" BASIS,
// WITHOUT WARRANTIES OR CONDITIONS OF ANY KIND, either express or implied.
// See the License for the specific language governing permissions and
// limitations under the License.

<<<<<<< HEAD
#![doc = include_str!("../README.md")]
=======
//! # Parity SCALE Codec
//!
//! Rust implementation of the SCALE (Simple Concatenated Aggregate Little-Endian) data format
//! for types used in the Parity Substrate framework.
//!
//! SCALE is a light-weight format which allows encoding (and decoding) which makes it highly
//! suitable for resource-constrained execution environments like blockchain runtimes and low-power,
//! low-memory devices.
//!
//! It is important to note that the encoding context (knowledge of how the types and data
//! structures look) needs to be known separately at both encoding and decoding ends.
//! The encoded data does not include this contextual information.
//!
//! To get a better understanding of how the encoding is done for different types,
//! take a look at the
//! [SCALE Code page at the Substrate Knowledge Base](https://docs.substrate.io/v3/advanced/scale-codec/).
//!
//! ## Implementation
//!
//! The codec is implemented using the following traits:
//!
//! ### Encode
//!
//! The `Encode` trait is used for encoding of data into the SCALE format. The `Encode` trait
//! contains the following functions:

//!
//! * `size_hint(&self) -> usize`: Gets the capacity (in bytes) required for the encoded data.
//! This is to avoid double-allocation of memory needed for the encoding.
//! It can be an estimate and does not need to be an exact number.
//! If the size is not known, even no good maximum, then we can skip this function from the trait
//! implementation. This is required to be a cheap operation, so should not involve iterations etc.
//! * `encode_to<T: Output>(&self, dest: &mut T)`: Encodes the value and appends it to a destination
//!   buffer.
//! * `encode(&self) -> Vec<u8>`: Encodes the type data and returns a slice.
//! * `using_encoded<R, F: FnOnce(&[u8]) -> R>(&self, f: F) -> R`: Encodes the type data and
//!   executes a closure on the encoded value.
//! Returns the result from the executed closure.
//!
//! **Note:** Implementations should override `using_encoded` for value types and `encode_to` for
//! allocating types. `size_hint` should be implemented for all types, wherever possible. Wrapper
//! types should override all methods.
//!
//! ### Decode
//!
//! The `Decode` trait is used for deserialization/decoding of encoded data into the respective
//! types.
//!
//! * `fn decode<I: Input>(value: &mut I) -> Result<Self, Error>`: Tries to decode the value from
//!   SCALE format to the type it is called on.
//! Returns an `Err` if the decoding fails.
//!
//! ### CompactAs
//!
//! The `CompactAs` trait is used for wrapping custom types/structs as compact types, which makes
//! them even more space/memory efficient. The compact encoding is described [here](https://docs.substrate.io/v3/advanced/scale-codec/#compactgeneral-integers).
//!
//! * `encode_as(&self) -> &Self::As`: Encodes the type (self) as a compact type.
//! The type `As` is defined in the same trait and its implementation should be compact encode-able.
//! * `decode_from(_: Self::As) -> Result<Self, Error>`: Decodes the type (self) from a compact
//!   encode-able type.
//!
//! ### HasCompact
//!
//! The `HasCompact` trait, if implemented, tells that the corresponding type is a compact
//! encode-able type.
//!
//! ### EncodeLike
//!
//! The `EncodeLike` trait needs to be implemented for each type manually. When using derive, it is
//! done automatically for you. Basically the trait gives you the opportunity to accept multiple
//! types to a function that all encode to the same representation.
//!
//! ## Usage Examples
//!
//! Following are some examples to demonstrate usage of the codec.
//!
//! ### Simple types
//!
#![cfg_attr(feature = "derive", doc = "```rust")]
#![cfg_attr(not(feature = "derive"), doc = "*(Only compiled with feature `derive`)*\n```ignore")]
//! use parity_scale_codec::{Encode, Decode};
//!
//! #[derive(Debug, PartialEq, Encode, Decode)]
//! enum EnumType {
//! 	#[codec(index = 15)]
//! 	A,
//! 	B(u32, u64),
//! 	C {
//! 		a: u32,
//! 		b: u64,
//! 	},
//! }
//!
//! let a = EnumType::A;
//! let b = EnumType::B(1, 2);
//! let c = EnumType::C { a: 1, b: 2 };
//!
//! a.using_encoded(|ref slice| {
//!     assert_eq!(slice, &b"\x0f");
//! });
//!
//! b.using_encoded(|ref slice| {
//!     assert_eq!(slice, &b"\x01\x01\0\0\0\x02\0\0\0\0\0\0\0");
//! });
//!
//! c.using_encoded(|ref slice| {
//!     assert_eq!(slice, &b"\x02\x01\0\0\0\x02\0\0\0\0\0\0\0");
//! });
//!
//! let mut da: &[u8] = b"\x0f";
//! assert_eq!(EnumType::decode(&mut da).ok(), Some(a));
//!
//! let mut db: &[u8] = b"\x01\x01\0\0\0\x02\0\0\0\0\0\0\0";
//! assert_eq!(EnumType::decode(&mut db).ok(), Some(b));
//!
//! let mut dc: &[u8] = b"\x02\x01\0\0\0\x02\0\0\0\0\0\0\0";
//! assert_eq!(EnumType::decode(&mut dc).ok(), Some(c));
//!
//! let mut dz: &[u8] = &[0];
//! assert_eq!(EnumType::decode(&mut dz).ok(), None);
//!
//! # fn main() { }
//! ```
//!
//! ### Compact type with HasCompact
//!
#![cfg_attr(feature = "derive", doc = "```rust")]
#![cfg_attr(not(feature = "derive"), doc = "*(Only compiled with feature `derive`)*\n```ignore")]
//! use parity_scale_codec::{Encode, Decode, Compact, HasCompact};
//!
//! #[derive(Debug, PartialEq, Encode, Decode)]
//! struct Test1CompactHasCompact<T: HasCompact> {
//!     #[codec(compact)]
//!     bar: T,
//! }
//!
//! #[derive(Debug, PartialEq, Encode, Decode)]
//! struct Test1HasCompact<T: HasCompact> {
//!     #[codec(encoded_as = "<T as HasCompact>::Type")]
//!     bar: T,
//! }
//!
//! let test_val: (u64, usize) = (0u64, 1usize);
//!
//! let encoded = Test1HasCompact { bar: test_val.0 }.encode();
//! assert_eq!(encoded.len(), test_val.1);
//! assert_eq!(<Test1CompactHasCompact<u64>>::decode(&mut &encoded[..]).unwrap().bar, test_val.0);
//!
//! # fn main() { }
//! ```
//! ### Type with CompactAs
//!
#![cfg_attr(feature = "derive", doc = "```rust")]
#![cfg_attr(not(feature = "derive"), doc = "*(Only compiled with feature `derive`)*\n```ignore")]
//! use serde_derive::{Serialize, Deserialize};
//! use parity_scale_codec::{Encode, Decode, Compact, HasCompact, CompactAs, Error};
//!
//! #[cfg_attr(feature = "std", derive(Serialize, Deserialize, Debug))]
//! #[derive(PartialEq, Eq, Clone)]
//! struct StructHasCompact(u32);
//!
//! impl CompactAs for StructHasCompact {
//!     type As = u32;
//!
//!     fn encode_as(&self) -> &Self::As {
//!         &12
//!     }
//!
//!     fn decode_from(_: Self::As) -> Result<Self, Error> {
//!         Ok(StructHasCompact(12))
//!     }
//! }
//!
//! impl From<Compact<StructHasCompact>> for StructHasCompact {
//!     fn from(_: Compact<StructHasCompact>) -> Self {
//!         StructHasCompact(12)
//!     }
//! }
//!
//! #[derive(Debug, PartialEq, Encode, Decode)]
//! enum TestGenericHasCompact<T> {
//!     A {
//!         #[codec(compact)] a: T
//!     },
//! }
//!
//! let a = TestGenericHasCompact::A::<StructHasCompact> {
//!     a: StructHasCompact(12325678),
//! };
//!
//! let encoded = a.encode();
//! assert_eq!(encoded.len(), 2);
//!
//! # fn main() { }
//! ```
//!
//! ## Derive attributes
//!
//! The derive implementation supports the following attributes:
//! - `codec(dumb_trait_bound)`: This attribute needs to be placed above the type that one of the
//!   trait should be implemented for. It will make the algorithm that determines the to-add trait
//!   bounds fall back to just use the type parameters of the type. This can be useful for situation
//!   where the algorithm includes private types in the public interface. By using this attribute,
//!   you should not get this error/warning again.
//! - `codec(skip)`: Needs to be placed above a field  or variant and makes it to be skipped while
//!   encoding/decoding.
//! - `codec(compact)`: Needs to be placed above a field and makes the field use compact encoding.
//!   (The type needs to support compact encoding.)
//! - `codec(encoded_as = "OtherType")`: Needs to be placed above a field and makes the field being
//!   encoded by using `OtherType`.
//! - `codec(index = 0)`: Needs to be placed above an enum variant to make the variant use the given
//!   index when encoded. By default the index is determined by counting from `0` beginning wth the
//!   first variant.
//! - `codec(encode_bound)`, `codec(decode_bound)` and `codec(mel_bound)`: All 3 attributes take
//!   in a `where` clause for the `Encode`, `Decode` and `MaxEncodedLen` trait implementation for
//!   the annotated type respectively.
//! - `codec(encode_bound(skip_type_params))`, `codec(decode_bound(skip_type_params))` and
//!   `codec(mel_bound(skip_type_params))`: All 3 sub-attributes take in types as arguments to skip
//!   trait derivation of the corresponding trait, e.g. T in
//!   `codec(encode_bound(skip_type_params(T)))` will not contain a `Encode` trait bound while
//!   `Encode` is being derived for the annotated type.

>>>>>>> ceeb59ce
#![warn(missing_docs)]
#![cfg_attr(not(feature = "std"), no_std)]

#[cfg(not(feature = "std"))]
#[macro_use]
#[doc(hidden)]
pub extern crate alloc;

#[cfg(feature = "parity-scale-codec-derive")]
#[allow(unused_imports)]
#[macro_use]
extern crate parity_scale_codec_derive;

#[cfg(all(feature = "std", test))]
#[macro_use]
extern crate serde_derive;

#[cfg(feature = "parity-scale-codec-derive")]
pub use parity_scale_codec_derive::*;

#[cfg(feature = "std")]
#[doc(hidden)]
pub mod alloc {
	pub use std::boxed;
	pub use std::vec;
	pub use std::string;
	pub use std::borrow;
	pub use std::collections;
	pub use std::sync;
	pub use std::rc;
	pub use std::alloc;
}

mod codec;
mod compact;
mod joiner;
mod keyedvec;
#[cfg(feature = "bit-vec")]
mod bit_vec;
#[cfg(feature = "generic-array")]
mod generic_array;
mod decode_all;
mod depth_limit;
mod encode_append;
mod encode_like;
mod error;
#[cfg(feature = "max-encoded-len")]
mod max_encoded_len;
#[cfg(feature = "max-encoded-len")]
mod const_encoded_len;

pub use self::error::Error;
pub use self::codec::{
	Input, Output, Decode, Encode, Codec, EncodeAsRef, WrapperTypeEncode, WrapperTypeDecode,
	OptionBool, DecodeLength, FullCodec, FullEncode, decode_vec_with_len,
	DecodeContext, DecodeFinished,
};
#[cfg(feature = "std")]
pub use self::codec::IoReader;
pub use self::compact::{Compact, HasCompact, CompactAs, CompactLen, CompactRef};
pub use self::joiner::Joiner;
pub use self::keyedvec::KeyedVec;
pub use self::decode_all::DecodeAll;
pub use self::depth_limit::DecodeLimit;
pub use self::encode_append::EncodeAppend;
pub use self::encode_like::{EncodeLike, Ref};
#[cfg(feature = "max-encoded-len")]
pub use max_encoded_len::MaxEncodedLen;
#[cfg(feature = "max-encoded-len")]
pub use const_encoded_len::ConstEncodedLen;

/// Derive macro for [`MaxEncodedLen`][max_encoded_len::MaxEncodedLen].
///
/// # Examples
///
/// ```
/// # use parity_scale_codec::{Encode, MaxEncodedLen};
/// #[derive(Encode, MaxEncodedLen)]
/// struct Example;
/// ```
///
/// ```
/// # use parity_scale_codec::{Encode, MaxEncodedLen};
/// #[derive(Encode, MaxEncodedLen)]
/// struct TupleStruct(u8, u32);
///
/// assert_eq!(TupleStruct::max_encoded_len(), u8::max_encoded_len() + u32::max_encoded_len());
/// ```
///
/// ```
/// # use parity_scale_codec::{Encode, MaxEncodedLen};
/// #[derive(Encode, MaxEncodedLen)]
/// enum GenericEnum<T> {
/// 	A,
/// 	B(T),
/// }
///
/// assert_eq!(GenericEnum::<u8>::max_encoded_len(), u8::max_encoded_len() + u8::max_encoded_len());
/// assert_eq!(GenericEnum::<u128>::max_encoded_len(), u8::max_encoded_len() + u128::max_encoded_len());
/// ```
///
/// # Within other macros
///
/// Sometimes the `MaxEncodedLen` trait and macro are used within another macro, and it can't be
/// guaranteed that the `parity_scale_codec` module is available at the call site. In that case, the
/// macro should reexport the `parity_scale_codec` module and specify the path to the reexport:
///
/// ```ignore
/// pub use parity_scale_codec as codec;
///
/// #[derive(Encode, MaxEncodedLen)]
/// #[codec(crate = $crate::codec)]
/// struct Example;
/// ```
#[cfg(all(feature = "derive", feature = "max-encoded-len"))]
pub use parity_scale_codec_derive::MaxEncodedLen;

#[cfg(feature = "bytes")]
pub use self::codec::decode_from_bytes;<|MERGE_RESOLUTION|>--- conflicted
+++ resolved
@@ -12,233 +12,7 @@
 // See the License for the specific language governing permissions and
 // limitations under the License.
 
-<<<<<<< HEAD
 #![doc = include_str!("../README.md")]
-=======
-//! # Parity SCALE Codec
-//!
-//! Rust implementation of the SCALE (Simple Concatenated Aggregate Little-Endian) data format
-//! for types used in the Parity Substrate framework.
-//!
-//! SCALE is a light-weight format which allows encoding (and decoding) which makes it highly
-//! suitable for resource-constrained execution environments like blockchain runtimes and low-power,
-//! low-memory devices.
-//!
-//! It is important to note that the encoding context (knowledge of how the types and data
-//! structures look) needs to be known separately at both encoding and decoding ends.
-//! The encoded data does not include this contextual information.
-//!
-//! To get a better understanding of how the encoding is done for different types,
-//! take a look at the
-//! [SCALE Code page at the Substrate Knowledge Base](https://docs.substrate.io/v3/advanced/scale-codec/).
-//!
-//! ## Implementation
-//!
-//! The codec is implemented using the following traits:
-//!
-//! ### Encode
-//!
-//! The `Encode` trait is used for encoding of data into the SCALE format. The `Encode` trait
-//! contains the following functions:
-
-//!
-//! * `size_hint(&self) -> usize`: Gets the capacity (in bytes) required for the encoded data.
-//! This is to avoid double-allocation of memory needed for the encoding.
-//! It can be an estimate and does not need to be an exact number.
-//! If the size is not known, even no good maximum, then we can skip this function from the trait
-//! implementation. This is required to be a cheap operation, so should not involve iterations etc.
-//! * `encode_to<T: Output>(&self, dest: &mut T)`: Encodes the value and appends it to a destination
-//!   buffer.
-//! * `encode(&self) -> Vec<u8>`: Encodes the type data and returns a slice.
-//! * `using_encoded<R, F: FnOnce(&[u8]) -> R>(&self, f: F) -> R`: Encodes the type data and
-//!   executes a closure on the encoded value.
-//! Returns the result from the executed closure.
-//!
-//! **Note:** Implementations should override `using_encoded` for value types and `encode_to` for
-//! allocating types. `size_hint` should be implemented for all types, wherever possible. Wrapper
-//! types should override all methods.
-//!
-//! ### Decode
-//!
-//! The `Decode` trait is used for deserialization/decoding of encoded data into the respective
-//! types.
-//!
-//! * `fn decode<I: Input>(value: &mut I) -> Result<Self, Error>`: Tries to decode the value from
-//!   SCALE format to the type it is called on.
-//! Returns an `Err` if the decoding fails.
-//!
-//! ### CompactAs
-//!
-//! The `CompactAs` trait is used for wrapping custom types/structs as compact types, which makes
-//! them even more space/memory efficient. The compact encoding is described [here](https://docs.substrate.io/v3/advanced/scale-codec/#compactgeneral-integers).
-//!
-//! * `encode_as(&self) -> &Self::As`: Encodes the type (self) as a compact type.
-//! The type `As` is defined in the same trait and its implementation should be compact encode-able.
-//! * `decode_from(_: Self::As) -> Result<Self, Error>`: Decodes the type (self) from a compact
-//!   encode-able type.
-//!
-//! ### HasCompact
-//!
-//! The `HasCompact` trait, if implemented, tells that the corresponding type is a compact
-//! encode-able type.
-//!
-//! ### EncodeLike
-//!
-//! The `EncodeLike` trait needs to be implemented for each type manually. When using derive, it is
-//! done automatically for you. Basically the trait gives you the opportunity to accept multiple
-//! types to a function that all encode to the same representation.
-//!
-//! ## Usage Examples
-//!
-//! Following are some examples to demonstrate usage of the codec.
-//!
-//! ### Simple types
-//!
-#![cfg_attr(feature = "derive", doc = "```rust")]
-#![cfg_attr(not(feature = "derive"), doc = "*(Only compiled with feature `derive`)*\n```ignore")]
-//! use parity_scale_codec::{Encode, Decode};
-//!
-//! #[derive(Debug, PartialEq, Encode, Decode)]
-//! enum EnumType {
-//! 	#[codec(index = 15)]
-//! 	A,
-//! 	B(u32, u64),
-//! 	C {
-//! 		a: u32,
-//! 		b: u64,
-//! 	},
-//! }
-//!
-//! let a = EnumType::A;
-//! let b = EnumType::B(1, 2);
-//! let c = EnumType::C { a: 1, b: 2 };
-//!
-//! a.using_encoded(|ref slice| {
-//!     assert_eq!(slice, &b"\x0f");
-//! });
-//!
-//! b.using_encoded(|ref slice| {
-//!     assert_eq!(slice, &b"\x01\x01\0\0\0\x02\0\0\0\0\0\0\0");
-//! });
-//!
-//! c.using_encoded(|ref slice| {
-//!     assert_eq!(slice, &b"\x02\x01\0\0\0\x02\0\0\0\0\0\0\0");
-//! });
-//!
-//! let mut da: &[u8] = b"\x0f";
-//! assert_eq!(EnumType::decode(&mut da).ok(), Some(a));
-//!
-//! let mut db: &[u8] = b"\x01\x01\0\0\0\x02\0\0\0\0\0\0\0";
-//! assert_eq!(EnumType::decode(&mut db).ok(), Some(b));
-//!
-//! let mut dc: &[u8] = b"\x02\x01\0\0\0\x02\0\0\0\0\0\0\0";
-//! assert_eq!(EnumType::decode(&mut dc).ok(), Some(c));
-//!
-//! let mut dz: &[u8] = &[0];
-//! assert_eq!(EnumType::decode(&mut dz).ok(), None);
-//!
-//! # fn main() { }
-//! ```
-//!
-//! ### Compact type with HasCompact
-//!
-#![cfg_attr(feature = "derive", doc = "```rust")]
-#![cfg_attr(not(feature = "derive"), doc = "*(Only compiled with feature `derive`)*\n```ignore")]
-//! use parity_scale_codec::{Encode, Decode, Compact, HasCompact};
-//!
-//! #[derive(Debug, PartialEq, Encode, Decode)]
-//! struct Test1CompactHasCompact<T: HasCompact> {
-//!     #[codec(compact)]
-//!     bar: T,
-//! }
-//!
-//! #[derive(Debug, PartialEq, Encode, Decode)]
-//! struct Test1HasCompact<T: HasCompact> {
-//!     #[codec(encoded_as = "<T as HasCompact>::Type")]
-//!     bar: T,
-//! }
-//!
-//! let test_val: (u64, usize) = (0u64, 1usize);
-//!
-//! let encoded = Test1HasCompact { bar: test_val.0 }.encode();
-//! assert_eq!(encoded.len(), test_val.1);
-//! assert_eq!(<Test1CompactHasCompact<u64>>::decode(&mut &encoded[..]).unwrap().bar, test_val.0);
-//!
-//! # fn main() { }
-//! ```
-//! ### Type with CompactAs
-//!
-#![cfg_attr(feature = "derive", doc = "```rust")]
-#![cfg_attr(not(feature = "derive"), doc = "*(Only compiled with feature `derive`)*\n```ignore")]
-//! use serde_derive::{Serialize, Deserialize};
-//! use parity_scale_codec::{Encode, Decode, Compact, HasCompact, CompactAs, Error};
-//!
-//! #[cfg_attr(feature = "std", derive(Serialize, Deserialize, Debug))]
-//! #[derive(PartialEq, Eq, Clone)]
-//! struct StructHasCompact(u32);
-//!
-//! impl CompactAs for StructHasCompact {
-//!     type As = u32;
-//!
-//!     fn encode_as(&self) -> &Self::As {
-//!         &12
-//!     }
-//!
-//!     fn decode_from(_: Self::As) -> Result<Self, Error> {
-//!         Ok(StructHasCompact(12))
-//!     }
-//! }
-//!
-//! impl From<Compact<StructHasCompact>> for StructHasCompact {
-//!     fn from(_: Compact<StructHasCompact>) -> Self {
-//!         StructHasCompact(12)
-//!     }
-//! }
-//!
-//! #[derive(Debug, PartialEq, Encode, Decode)]
-//! enum TestGenericHasCompact<T> {
-//!     A {
-//!         #[codec(compact)] a: T
-//!     },
-//! }
-//!
-//! let a = TestGenericHasCompact::A::<StructHasCompact> {
-//!     a: StructHasCompact(12325678),
-//! };
-//!
-//! let encoded = a.encode();
-//! assert_eq!(encoded.len(), 2);
-//!
-//! # fn main() { }
-//! ```
-//!
-//! ## Derive attributes
-//!
-//! The derive implementation supports the following attributes:
-//! - `codec(dumb_trait_bound)`: This attribute needs to be placed above the type that one of the
-//!   trait should be implemented for. It will make the algorithm that determines the to-add trait
-//!   bounds fall back to just use the type parameters of the type. This can be useful for situation
-//!   where the algorithm includes private types in the public interface. By using this attribute,
-//!   you should not get this error/warning again.
-//! - `codec(skip)`: Needs to be placed above a field  or variant and makes it to be skipped while
-//!   encoding/decoding.
-//! - `codec(compact)`: Needs to be placed above a field and makes the field use compact encoding.
-//!   (The type needs to support compact encoding.)
-//! - `codec(encoded_as = "OtherType")`: Needs to be placed above a field and makes the field being
-//!   encoded by using `OtherType`.
-//! - `codec(index = 0)`: Needs to be placed above an enum variant to make the variant use the given
-//!   index when encoded. By default the index is determined by counting from `0` beginning wth the
-//!   first variant.
-//! - `codec(encode_bound)`, `codec(decode_bound)` and `codec(mel_bound)`: All 3 attributes take
-//!   in a `where` clause for the `Encode`, `Decode` and `MaxEncodedLen` trait implementation for
-//!   the annotated type respectively.
-//! - `codec(encode_bound(skip_type_params))`, `codec(decode_bound(skip_type_params))` and
-//!   `codec(mel_bound(skip_type_params))`: All 3 sub-attributes take in types as arguments to skip
-//!   trait derivation of the corresponding trait, e.g. T in
-//!   `codec(encode_bound(skip_type_params(T)))` will not contain a `Encode` trait bound while
-//!   `Encode` is being derived for the annotated type.
-
->>>>>>> ceeb59ce
 #![warn(missing_docs)]
 #![cfg_attr(not(feature = "std"), no_std)]
 
