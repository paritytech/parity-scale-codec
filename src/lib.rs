// Copyright 2017, 2018 Parity Technologies
//
// Licensed under the Apache License, Version 2.0 (the "License");
// you may not use this file except in compliance with the License.
// You may obtain a copy of the License at
//
//     http://www.apache.org/licenses/LICENSE-2.0
//
// Unless required by applicable law or agreed to in writing, software
// distributed under the License is distributed on an "AS IS" BASIS,
// WITHOUT WARRANTIES OR CONDITIONS OF ANY KIND, either express or implied.
// See the License for the specific language governing permissions and
// limitations under the License.

//! # Parity SCALE Codec
//!
//! Rust implementation of the SCALE (Simple Concatenated Aggregate Little-Endian) data format
//! for types used in the Parity Substrate framework.
//!
//! SCALE is a light-weight format which allows encoding (and decoding) which makes it highly
//! suitable for resource-constrained execution environments like blockchain runtimes and low-power,
//! low-memory devices.
//!
//! It is important to note that the encoding context (knowledge of how the types and data structures look)
//! needs to be known separately at both encoding and decoding ends.
//! The encoded data does not include this contextual information.
//!
//! To get a better understanding of how the encoding is done for different types,
//! take a look at the
//! [low-level data formats overview page at the Substrate docs site](https://substrate.dev/docs/en/overview/low-level-data-format).
//!
//! ## Implementation
//!
//! The codec is implemented using the following traits:
//!
//! ### Encode
//!
//! The `Encode` trait is used for encoding of data into the SCALE format. The `Encode` trait contains the following functions:

//! * `size_hint(&self) -> usize`: Gets the capacity (in bytes) required for the encoded data.
//! This is to avoid double-allocation of memory needed for the encoding.
//! It can be an estimate and does not need to be an exact number.
//! If the size is not known, even no good maximum, then we can skip this function from the trait implementation.
//! This is required to be a cheap operation, so should not involve iterations etc.
//! * `encode_to<T: Output>(&self, dest: &mut T)`: Encodes the value and appends it to a destination buffer.
//! * `encode(&self) -> Vec<u8>`: Encodes the type data and returns a slice.
//! * `using_encoded<R, F: FnOnce(&[u8]) -> R>(&self, f: F) -> R`: Encodes the type data and executes a closure on the encoded value.
//! Returns the result from the executed closure.
//!
//! **Note:** Implementations should override `using_encoded` for value types and `encode_to` for allocating types.
//! `size_hint` should be implemented for all types, wherever possible. Wrapper types should override all methods.
//!
//! ### Decode
//!
//! The `Decode` trait is used for deserialization/decoding of encoded data into the respective types.
//!
//! * `fn decode<I: Input>(value: &mut I) -> Result<Self, Error>`: Tries to decode the value from SCALE format to the type it is called on.
//! Returns an `Err` if the decoding fails.
//!
//! ### CompactAs
//!
//! The `CompactAs` trait is used for wrapping custom types/structs as compact types, which makes them even more space/memory efficient.
//! The compact encoding is described [here](https://substrate.dev/docs/en/overview/low-level-data-format#compact-general-integers).
//!
//! * `encode_as(&self) -> &Self::As`: Encodes the type (self) as a compact type.
//! The type `As` is defined in the same trait and its implementation should be compact encode-able.
//! * `decode_from(_: Self::As) -> Self`: Decodes the type (self) from a compact encode-able type.
//!
//! ### HasCompact
//!
//! The `HasCompact` trait, if implemented, tells that the corresponding type is a compact encode-able type.
//!
//! ## Usage Examples
//!
//! Following are some examples to demonstrate usage of the codec.
//!
//! ### Simple types
//!
//! ```
//! # // Import macros if derive feature is not used.
//! # #[cfg(not(feature="derive"))]
//! # use parity_scale_codec_derive::{Encode, Decode};
//!
//! use parity_scale_codec::{Encode, Decode};
//!
//! #[derive(Debug, PartialEq, Encode, Decode)]
//! enum EnumType {
//! 	#[codec(index = "15")]
//! 	A,
//! 	B(u32, u64),
//! 	C {
//! 		a: u32,
//! 		b: u64,
//! 	},
//! }
//!
//! let a = EnumType::A;
//! let b = EnumType::B(1, 2);
//! let c = EnumType::C { a: 1, b: 2 };
//!
//! a.using_encoded(|ref slice| {
//!     assert_eq!(slice, &b"\x0f");
//! });
//!
//! b.using_encoded(|ref slice| {
//!     assert_eq!(slice, &b"\x01\x01\0\0\0\x02\0\0\0\0\0\0\0");
//! });
//!
//! c.using_encoded(|ref slice| {
//!     assert_eq!(slice, &b"\x02\x01\0\0\0\x02\0\0\0\0\0\0\0");
//! });
//!
//! let mut da: &[u8] = b"\x0f";
//! assert_eq!(EnumType::decode(&mut da).ok(), Some(a));
//!
//! let mut db: &[u8] = b"\x01\x01\0\0\0\x02\0\0\0\0\0\0\0";
//! assert_eq!(EnumType::decode(&mut db).ok(), Some(b));
//!
//! let mut dc: &[u8] = b"\x02\x01\0\0\0\x02\0\0\0\0\0\0\0";
//! assert_eq!(EnumType::decode(&mut dc).ok(), Some(c));
//!
//! let mut dz: &[u8] = &[0];
//! assert_eq!(EnumType::decode(&mut dz).ok(), None);
//!
//! # fn main() { }
//! ```
//!
//! ### Compact type with HasCompact
//!
//! ```
//! # // Import macros if derive feature is not used.
//! # #[cfg(not(feature="derive"))]
//! # use parity_scale_codec_derive::{Encode, Decode};
//!
//! use parity_scale_codec::{Encode, Decode, Compact, HasCompact};
//!
//! #[derive(Debug, PartialEq, Encode, Decode)]
//! struct Test1CompactHasCompact<T: HasCompact> {
//!     #[codec(compact)]
//!     bar: T,
//! }
//!
//! #[derive(Debug, PartialEq, Encode, Decode)]
//! struct Test1HasCompact<T: HasCompact> {
//!     #[codec(encoded_as = "<T as HasCompact>::Type")]
//!     bar: T,
//! }
//!
//! let test_val: (u64, usize) = (0u64, 1usize);
//!
//! let encoded = Test1HasCompact { bar: test_val.0 }.encode();
//! assert_eq!(encoded.len(), test_val.1);
//! assert_eq!(<Test1CompactHasCompact<u64>>::decode(&mut &encoded[..]).unwrap().bar, test_val.0);
//!
//! # fn main() { }
//! ```
//! ### Type with CompactAs
//!
//! ```rust
<<<<<<< HEAD
//! # // Import macros if derive feature is not used.
//! # #[cfg(not(feature="derive"))]
//! # use parity_scale_codec_derive::{Encode, Decode};
=======
>>>>>>> 2b66d2ce
//!
//! use serde_derive::{Serialize, Deserialize};
//! use parity_scale_codec::{Encode, Decode, Compact, HasCompact, CompactAs};
//!
//! #[cfg_attr(feature = "std", derive(Serialize, Deserialize, Debug))]
//! #[derive(PartialEq, Eq, Clone)]
//! struct StructHasCompact(u32);
//!
//! impl CompactAs for StructHasCompact {
//!     type As = u32;
//!
//!     fn encode_as(&self) -> &Self::As {
//!         &12
//!     }
//!
//!     fn decode_from(_: Self::As) -> Self {
//!         StructHasCompact(12)
//!     }
//! }
//!
//! impl From<Compact<StructHasCompact>> for StructHasCompact {
//!     fn from(_: Compact<StructHasCompact>) -> Self {
//!         StructHasCompact(12)
//!     }
//! }
//!
//! #[derive(Debug, PartialEq, Encode, Decode)]
//! enum TestGenericHasCompact<T> {
//!     A {
//!         #[codec(compact)] a: T
//!     },
//! }
//!
//! let a = TestGenericHasCompact::A::<StructHasCompact> {
//!     a: StructHasCompact(12325678),
//! };
//!
//! let encoded = a.encode();
//! assert_eq!(encoded.len(), 2);
//!
//! # fn main() { }
//! ```

#![warn(missing_docs)]

#![cfg_attr(not(feature = "std"), no_std)]
#![cfg_attr(not(feature = "std"), feature(alloc))]

#[cfg(not(feature = "std"))]
#[macro_use]
extern crate alloc;

#[cfg(feature = "parity-scale-codec-derive")]
#[allow(unused_imports)]
#[macro_use]
extern crate parity_scale_codec_derive;

#[cfg(all(feature = "std", test))]
#[macro_use]
extern crate serde_derive;

#[cfg(feature = "parity-scale-codec-derive")]
#[doc(hidden)]
pub use parity_scale_codec_derive::*;

#[cfg(feature = "std")]
#[doc(hidden)]
pub mod alloc {
	pub use std::boxed;
	pub use std::vec;
	pub use std::string;
	pub use std::borrow;
	pub use std::collections;

	#[cfg(feature = "full")]
	mod full {
		pub use std::borrow;
	}
	#[cfg(feature = "full")]
	pub use self::full::*;
}

mod codec;
mod compact;
mod joiner;
mod keyedvec;
#[cfg(feature = "bit-vec")]
mod bit_vec;
mod decode_all;

pub use self::codec::{
	Input, Output, Error, Encode, Decode, Codec, EncodeAsRef, EncodeAppend, WrapperTypeEncode,
	WrapperTypeDecode, OptionBool,
};
pub use self::compact::{Compact, HasCompact, CompactAs};
pub use self::joiner::Joiner;
pub use self::keyedvec::KeyedVec;
pub use self::decode_all::DecodeAll;<|MERGE_RESOLUTION|>--- conflicted
+++ resolved
@@ -157,12 +157,9 @@
 //! ### Type with CompactAs
 //!
 //! ```rust
-<<<<<<< HEAD
 //! # // Import macros if derive feature is not used.
 //! # #[cfg(not(feature="derive"))]
 //! # use parity_scale_codec_derive::{Encode, Decode};
-=======
->>>>>>> 2b66d2ce
 //!
 //! use serde_derive::{Serialize, Deserialize};
 //! use parity_scale_codec::{Encode, Decode, Compact, HasCompact, CompactAs};
