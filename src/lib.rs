// Copyright 2017-2021 Parity Technologies
//
// Licensed under the Apache License, Version 2.0 (the "License");
// you may not use this file except in compliance with the License.
// You may obtain a copy of the License at
//
//     http://www.apache.org/licenses/LICENSE-2.0
//
// Unless required by applicable law or agreed to in writing, software
// distributed under the License is distributed on an "AS IS" BASIS,
// WITHOUT WARRANTIES OR CONDITIONS OF ANY KIND, either express or implied.
// See the License for the specific language governing permissions and
// limitations under the License.

//! # Parity SCALE Codec
//!
//! Rust implementation of the SCALE (Simple Concatenated Aggregate Little-Endian) data format
//! for types used in the Parity Substrate framework.
//!
//! SCALE is a light-weight format which allows encoding (and decoding) which makes it highly
//! suitable for resource-constrained execution environments like blockchain runtimes and low-power,
//! low-memory devices.
//!
//! It is important to note that the encoding context (knowledge of how the types and data
//! structures look) needs to be known separately at both encoding and decoding ends.
//! The encoded data does not include this contextual information.
//!
//! To get a better understanding of how the encoding is done for different types,
//! take a look at the
//! [SCALE Code page at the Substrate Knowledge Base](https://substrate.dev/docs/en/knowledgebase/advanced/codec).
//!
//! ## Implementation
//!
//! The codec is implemented using the following traits:
//!
//! ### Encode
//!
//! The `Encode` trait is used for encoding of data into the SCALE format. The `Encode` trait
//! contains the following functions:

//! 
//! * `size_hint(&self) -> usize`: Gets the capacity (in bytes) required for the encoded data.
//! This is to avoid double-allocation of memory needed for the encoding.
//! It can be an estimate and does not need to be an exact number.
//! If the size is not known, even no good maximum, then we can skip this function from the trait
//! implementation. This is required to be a cheap operation, so should not involve iterations etc.
//! * `encode_to<T: Output>(&self, dest: &mut T)`: Encodes the value and appends it to a destination
//!   buffer.
//! * `encode(&self) -> Vec<u8>`: Encodes the type data and returns a slice.
//! * `using_encoded<R, F: FnOnce(&[u8]) -> R>(&self, f: F) -> R`: Encodes the type data and
//!   executes a closure on the encoded value.
//! Returns the result from the executed closure.
//!
//! **Note:** Implementations should override `using_encoded` for value types and `encode_to` for
//! allocating types. `size_hint` should be implemented for all types, wherever possible. Wrapper
//! types should override all methods.
//!
//! ### Decode
//!
//! The `Decode` trait is used for deserialization/decoding of encoded data into the respective
//! types.
//!
//! * `fn decode<I: Input>(value: &mut I) -> Result<Self, Error>`: Tries to decode the value from
//!   SCALE format to the type it is called on.
//! Returns an `Err` if the decoding fails.
//!
//! ### CompactAs
//!
//! The `CompactAs` trait is used for wrapping custom types/structs as compact types, which makes
//! them even more space/memory efficient. The compact encoding is described [here](https://substrate.dev/docs/en/knowledgebase/advanced/codec#compactgeneral-integers).
//!
//! * `encode_as(&self) -> &Self::As`: Encodes the type (self) as a compact type.
//! The type `As` is defined in the same trait and its implementation should be compact encode-able.
//! * `decode_from(_: Self::As) -> Result<Self, Error>`: Decodes the type (self) from a compact
//!   encode-able type.
//!
//! ### HasCompact
//!
//! The `HasCompact` trait, if implemented, tells that the corresponding type is a compact
//! encode-able type.
//!
//! ### EncodeLike
//!
//! The `EncodeLike` trait needs to be implemented for each type manually. When using derive, it is
//! done automatically for you. Basically the trait gives you the opportunity to accept multiple
//! types to a function that all encode to the same representation.
//!
//! ## Usage Examples
//!
//! Following are some examples to demonstrate usage of the codec.
//!
//! ### Simple types
//!
//! ```
//! # // Import macros if derive feature is not used.
//! # #[cfg(not(feature="derive"))]
//! # use parity_scale_codec_derive::{Encode, Decode};
//!
//! use parity_scale_codec::{Encode, Decode};
//!
//! #[derive(Debug, PartialEq, Encode, Decode)]
//! enum EnumType {
//! 	#[codec(index = 15)]
//! 	A,
//! 	B(u32, u64),
//! 	C {
//! 		a: u32,
//! 		b: u64,
//! 	},
//! }
//!
//! let a = EnumType::A;
//! let b = EnumType::B(1, 2);
//! let c = EnumType::C { a: 1, b: 2 };
//!
//! a.using_encoded(|ref slice| {
//!     assert_eq!(slice, &b"\x0f");
//! });
//!
//! b.using_encoded(|ref slice| {
//!     assert_eq!(slice, &b"\x01\x01\0\0\0\x02\0\0\0\0\0\0\0");
//! });
//!
//! c.using_encoded(|ref slice| {
//!     assert_eq!(slice, &b"\x02\x01\0\0\0\x02\0\0\0\0\0\0\0");
//! });
//!
//! let mut da: &[u8] = b"\x0f";
//! assert_eq!(EnumType::decode(&mut da).ok(), Some(a));
//!
//! let mut db: &[u8] = b"\x01\x01\0\0\0\x02\0\0\0\0\0\0\0";
//! assert_eq!(EnumType::decode(&mut db).ok(), Some(b));
//!
//! let mut dc: &[u8] = b"\x02\x01\0\0\0\x02\0\0\0\0\0\0\0";
//! assert_eq!(EnumType::decode(&mut dc).ok(), Some(c));
//!
//! let mut dz: &[u8] = &[0];
//! assert_eq!(EnumType::decode(&mut dz).ok(), None);
//!
//! # fn main() { }
//! ```
//!
//! ### Compact type with HasCompact
//!
//! ```
//! # // Import macros if derive feature is not used.
//! # #[cfg(not(feature="derive"))]
//! # use parity_scale_codec_derive::{Encode, Decode};
//!
//! use parity_scale_codec::{Encode, Decode, Compact, HasCompact};
//!
//! #[derive(Debug, PartialEq, Encode, Decode)]
//! struct Test1CompactHasCompact<T: HasCompact> {
//!     #[codec(compact)]
//!     bar: T,
//! }
//!
//! #[derive(Debug, PartialEq, Encode, Decode)]
//! struct Test1HasCompact<T: HasCompact> {
//!     #[codec(encoded_as = "<T as HasCompact>::Type")]
//!     bar: T,
//! }
//!
//! let test_val: (u64, usize) = (0u64, 1usize);
//!
//! let encoded = Test1HasCompact { bar: test_val.0 }.encode();
//! assert_eq!(encoded.len(), test_val.1);
//! assert_eq!(<Test1CompactHasCompact<u64>>::decode(&mut &encoded[..]).unwrap().bar, test_val.0);
//!
//! # fn main() { }
//! ```
//! ### Type with CompactAs
//!
//! ```rust
//! # // Import macros if derive feature is not used.
//! # #[cfg(not(feature="derive"))]
//! # use parity_scale_codec_derive::{Encode, Decode};
//!
//! use serde_derive::{Serialize, Deserialize};
//! use parity_scale_codec::{Encode, Decode, Compact, HasCompact, CompactAs, Error};
//!
//! #[cfg_attr(feature = "std", derive(Serialize, Deserialize, Debug))]
//! #[derive(PartialEq, Eq, Clone)]
//! struct StructHasCompact(u32);
//!
//! impl CompactAs for StructHasCompact {
//!     type As = u32;
//!
//!     fn encode_as(&self) -> &Self::As {
//!         &12
//!     }
//!
//!     fn decode_from(_: Self::As) -> Result<Self, Error> {
//!         Ok(StructHasCompact(12))
//!     }
//! }
//!
//! impl From<Compact<StructHasCompact>> for StructHasCompact {
//!     fn from(_: Compact<StructHasCompact>) -> Self {
//!         StructHasCompact(12)
//!     }
//! }
//!
//! #[derive(Debug, PartialEq, Encode, Decode)]
//! enum TestGenericHasCompact<T> {
//!     A {
//!         #[codec(compact)] a: T
//!     },
//! }
//!
//! let a = TestGenericHasCompact::A::<StructHasCompact> {
//!     a: StructHasCompact(12325678),
//! };
//!
//! let encoded = a.encode();
//! assert_eq!(encoded.len(), 2);
//!
//! # fn main() { }
//! ```
//!
//! ## Derive attributes
//!
//! The derive implementation supports the following attributes:
//! - `codec(dumb_trait_bound)`: This attribute needs to be placed above the type that one of the
//!   trait should be implemented for. It will make the algorithm that determines the to-add trait
//!   bounds fall back to just use the type parameters of the type. This can be useful for situation
//!   where the algorithm includes private types in the public interface. By using this attribute,
//!   you should not get this error/warning again.
//! - `codec(skip)`: Needs to be placed above a field  or variant and makes it to be skipped while
//!   encoding/decoding.
//! - `codec(compact)`: Needs to be placed above a field and makes the field use compact encoding.
//!   (The type needs to support compact encoding.)
//! - `codec(encoded_as = "OtherType")`: Needs to be placed above a field and makes the field being
//!   encoded by using `OtherType`.
//! - `codec(index = 0)`: Needs to be placed above an enum variant to make the variant use the given
//!   index when encoded. By default the index is determined by counting from `0` beginning wth the
//!   first variant.

#![warn(missing_docs)]
#![cfg_attr(not(feature = "std"), no_std)]

#[cfg(not(feature = "std"))]
#[macro_use]
#[doc(hidden)]
pub extern crate alloc;

#[cfg(feature = "parity-scale-codec-derive")]
#[allow(unused_imports)]
#[macro_use]
extern crate parity_scale_codec_derive;

#[cfg(all(feature = "std", test))]
#[macro_use]
extern crate serde_derive;

#[cfg(feature = "parity-scale-codec-derive")]
pub use parity_scale_codec_derive::*;

#[cfg(feature = "std")]
#[doc(hidden)]
pub mod alloc {
	pub use std::boxed;
	pub use std::vec;
	pub use std::string;
	pub use std::borrow;
	pub use std::collections;
	pub use std::sync;
	pub use std::rc;
}

mod codec;
mod compact;
mod joiner;
mod keyedvec;
#[cfg(feature = "bit-vec")]
mod bit_vec;
#[cfg(feature = "generic-array")]
mod generic_array;
mod decode_all;
mod depth_limit;
mod encode_append;
mod encode_like;
mod error;
mod max_encoded_len;

pub use self::error::Error;
pub use self::codec::{
	Input, Output, Decode, Encode, Codec, EncodeAsRef, WrapperTypeEncode, WrapperTypeDecode,
	OptionBool, DecodeLength, FullCodec, FullEncode,
};
#[cfg(feature = "std")]
pub use self::codec::IoReader;
pub use self::compact::{Compact, HasCompact, CompactAs, CompactLen};
pub use self::joiner::Joiner;
pub use self::keyedvec::KeyedVec;
pub use self::decode_all::DecodeAll;
pub use self::depth_limit::DecodeLimit;
pub use self::encode_append::EncodeAppend;
pub use self::encode_like::{EncodeLike, Ref};
<<<<<<< HEAD

/// Assert Decode::decode and Decode::skip works
///
/// NOTE: this is not part of public API. Only used for internal tests
#[doc(hidden)]
pub fn assert_decode<T>(mut encoded: &[u8], res: T) where
	T: core::fmt::Debug + Decode + PartialEq,
{
	assert_eq!(Decode::decode(&mut encoded.clone()), Ok(res));
	assert_eq!(T::skip(&mut encoded), Ok(()));
	assert!(encoded.is_empty());
}
=======
pub use max_encoded_len::MaxEncodedLen;
/// Derive macro for [`MaxEncodedLen`][max_encoded_len::MaxEncodedLen].
///
/// # Examples
///
/// ```
/// # use parity_scale_codec::{Encode, MaxEncodedLen};
/// #[derive(Encode, MaxEncodedLen)]
/// struct Example;
/// ```
///
/// ```
/// # use parity_scale_codec::{Encode, MaxEncodedLen};
/// #[derive(Encode, MaxEncodedLen)]
/// struct TupleStruct(u8, u32);
///
/// assert_eq!(TupleStruct::max_encoded_len(), u8::max_encoded_len() + u32::max_encoded_len());
/// ```
///
/// ```
/// # use parity_scale_codec::{Encode, MaxEncodedLen};
/// #[derive(Encode, MaxEncodedLen)]
/// enum GenericEnum<T> {
/// 	A,
/// 	B(T),
/// }
///
/// assert_eq!(GenericEnum::<u8>::max_encoded_len(), u8::max_encoded_len() + u8::max_encoded_len());
/// assert_eq!(GenericEnum::<u128>::max_encoded_len(), u8::max_encoded_len() + u128::max_encoded_len());
/// ```
///
/// # Within other macros
///
/// Sometimes the `MaxEncodedLen` trait and macro are used within another macro, and it can't be
/// guaranteed that the `max_encoded_len` module is available at the call site. In that case, the
/// macro should reexport the `max_encoded_len` module and specify the path to the reexport:
///
/// ```ignore
/// pub use parity_scale_codec::max_encoded_len;
///
/// #[derive(Encode, MaxEncodedLen)]
/// #[codec(crate = "$crate::max_encoded_len")]
/// struct Example;
/// ```
#[cfg(feature = "derive")]
pub use parity_scale_codec_derive::MaxEncodedLen;
>>>>>>> 459ebe68
<|MERGE_RESOLUTION|>--- conflicted
+++ resolved
@@ -38,7 +38,7 @@
 //! The `Encode` trait is used for encoding of data into the SCALE format. The `Encode` trait
 //! contains the following functions:
 
-//! 
+//!
 //! * `size_hint(&self) -> usize`: Gets the capacity (in bytes) required for the encoded data.
 //! This is to avoid double-allocation of memory needed for the encoding.
 //! It can be an estimate and does not need to be an exact number.
@@ -297,7 +297,52 @@
 pub use self::depth_limit::DecodeLimit;
 pub use self::encode_append::EncodeAppend;
 pub use self::encode_like::{EncodeLike, Ref};
-<<<<<<< HEAD
+pub use max_encoded_len::MaxEncodedLen;
+/// Derive macro for [`MaxEncodedLen`][max_encoded_len::MaxEncodedLen].
+///
+/// # Examples
+///
+/// ```
+/// # use parity_scale_codec::{Encode, MaxEncodedLen};
+/// #[derive(Encode, MaxEncodedLen)]
+/// struct Example;
+/// ```
+///
+/// ```
+/// # use parity_scale_codec::{Encode, MaxEncodedLen};
+/// #[derive(Encode, MaxEncodedLen)]
+/// struct TupleStruct(u8, u32);
+///
+/// assert_eq!(TupleStruct::max_encoded_len(), u8::max_encoded_len() + u32::max_encoded_len());
+/// ```
+///
+/// ```
+/// # use parity_scale_codec::{Encode, MaxEncodedLen};
+/// #[derive(Encode, MaxEncodedLen)]
+/// enum GenericEnum<T> {
+/// 	A,
+/// 	B(T),
+/// }
+///
+/// assert_eq!(GenericEnum::<u8>::max_encoded_len(), u8::max_encoded_len() + u8::max_encoded_len());
+/// assert_eq!(GenericEnum::<u128>::max_encoded_len(), u8::max_encoded_len() + u128::max_encoded_len());
+/// ```
+///
+/// # Within other macros
+///
+/// Sometimes the `MaxEncodedLen` trait and macro are used within another macro, and it can't be
+/// guaranteed that the `max_encoded_len` module is available at the call site. In that case, the
+/// macro should reexport the `max_encoded_len` module and specify the path to the reexport:
+///
+/// ```ignore
+/// pub use parity_scale_codec::max_encoded_len;
+///
+/// #[derive(Encode, MaxEncodedLen)]
+/// #[codec(crate = "$crate::max_encoded_len")]
+/// struct Example;
+/// ```
+#[cfg(feature = "derive")]
+pub use parity_scale_codec_derive::MaxEncodedLen;
 
 /// Assert Decode::decode and Decode::skip works
 ///
@@ -309,52 +354,4 @@
 	assert_eq!(Decode::decode(&mut encoded.clone()), Ok(res));
 	assert_eq!(T::skip(&mut encoded), Ok(()));
 	assert!(encoded.is_empty());
-}
-=======
-pub use max_encoded_len::MaxEncodedLen;
-/// Derive macro for [`MaxEncodedLen`][max_encoded_len::MaxEncodedLen].
-///
-/// # Examples
-///
-/// ```
-/// # use parity_scale_codec::{Encode, MaxEncodedLen};
-/// #[derive(Encode, MaxEncodedLen)]
-/// struct Example;
-/// ```
-///
-/// ```
-/// # use parity_scale_codec::{Encode, MaxEncodedLen};
-/// #[derive(Encode, MaxEncodedLen)]
-/// struct TupleStruct(u8, u32);
-///
-/// assert_eq!(TupleStruct::max_encoded_len(), u8::max_encoded_len() + u32::max_encoded_len());
-/// ```
-///
-/// ```
-/// # use parity_scale_codec::{Encode, MaxEncodedLen};
-/// #[derive(Encode, MaxEncodedLen)]
-/// enum GenericEnum<T> {
-/// 	A,
-/// 	B(T),
-/// }
-///
-/// assert_eq!(GenericEnum::<u8>::max_encoded_len(), u8::max_encoded_len() + u8::max_encoded_len());
-/// assert_eq!(GenericEnum::<u128>::max_encoded_len(), u8::max_encoded_len() + u128::max_encoded_len());
-/// ```
-///
-/// # Within other macros
-///
-/// Sometimes the `MaxEncodedLen` trait and macro are used within another macro, and it can't be
-/// guaranteed that the `max_encoded_len` module is available at the call site. In that case, the
-/// macro should reexport the `max_encoded_len` module and specify the path to the reexport:
-///
-/// ```ignore
-/// pub use parity_scale_codec::max_encoded_len;
-///
-/// #[derive(Encode, MaxEncodedLen)]
-/// #[codec(crate = "$crate::max_encoded_len")]
-/// struct Example;
-/// ```
-#[cfg(feature = "derive")]
-pub use parity_scale_codec_derive::MaxEncodedLen;
->>>>>>> 459ebe68
+}