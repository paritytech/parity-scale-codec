--- conflicted
+++ resolved
@@ -8,9 +8,5 @@
 [dependencies]
 parity-scale-codec = { path = "../", features = [ "derive", "bit-vec", "fuzz" ] }
 honggfuzz = "0.5.47"
-<<<<<<< HEAD
-bitvec = { version = "0.15.2", features = ["alloc"] }
-arbitrary = { version = "0.4.1", features = ["derive"] }
-=======
 bitvec = { version = "0.17.4", features = ["alloc"] }
->>>>>>> 2ce46f44
+arbitrary = { version = "0.4.1", features = ["derive"] }