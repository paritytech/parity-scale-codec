// Copyright 2018-2020 Parity Technologies
//
// Licensed under the Apache License, Version 2.0 (the "License");
// you may not use this file except in compliance with the License.
// You may obtain a copy of the License at
//
//     http://www.apache.org/licenses/LICENSE-2.0
//
// Unless required by applicable law or agreed to in writing, software
// distributed under the License is distributed on an "AS IS" BASIS,
// WITHOUT WARRANTIES OR CONDITIONS OF ANY KIND, either express or implied.
// See the License for the specific language governing permissions and
// limitations under the License.

//! Various internal utils.
//!
//! NOTE: attributes finder must be checked using check_attribute first,
//! otherwise the macro can panic.

use std::{collections::HashMap, str::FromStr};

use proc_macro2::{Span, TokenStream};
use quote::{quote, ToTokens};
use syn::{
<<<<<<< HEAD
	parse::Parse, punctuated::Punctuated, spanned::Spanned, token, Attribute, Data, DeriveInput,
	ExprLit, Field, Fields, FieldsNamed, FieldsUnnamed, Lit, Meta, MetaNameValue, NestedMeta, Path,
	Variant,
=======
	parse::Parse, punctuated::Punctuated, spanned::Spanned, token, Attribute, Data, DataEnum,
	DeriveInput, Field, Fields, FieldsNamed, FieldsUnnamed, Lit, Meta, MetaNameValue, NestedMeta,
	Path, Variant,
>>>>>>> be670ab5
};

fn find_meta_item<'a, F, R, I, M>(mut itr: I, mut pred: F) -> Option<R>
where
	F: FnMut(M) -> Option<R> + Clone,
	I: Iterator<Item = &'a Attribute>,
	M: Parse,
{
	itr.find_map(|attr| {
		attr.path.is_ident("codec").then(|| pred(attr.parse_args().ok()?)).flatten()
	})
}

/// Indexes used while defining variants.
pub struct UsedIndexes;

impl UsedIndexes {
	/// Build a Set of used indexes for use with #[scale(index = $int)] attribute or
	/// explicit  discriminant  on the variant
	pub fn from<'a, I: Iterator<Item = &'a Variant>>(values: I) -> syn::Result<Self> {
		let mut map: HashMap<u8, Span> = HashMap::new();
		for (i, v) in values.enumerate() {
			match find_meta_item(v.attrs.iter(), |meta| {
				if let NestedMeta::Meta(Meta::NameValue(ref nv)) = meta {
					if nv.path.is_ident("index") {
						if let Lit::Int(ref v) = nv.lit {
							let byte = v
								.base10_parse::<u8>()
								.expect("Internal error, index attribute must have been checked");
							return Some(byte);
						}
					}
				}
				None
			}) {
				Some(index) =>
					if let Some(span) = map.insert(index, v.span()) {
						let mut error = syn::Error::new(v.span(), "Duplicate variant index. qed");
						error.combine(syn::Error::new(span, "Variant index already defined here."));
						return Err(error)
					},
				_ => match v.discriminant.as_ref() {
					Some((_, syn::Expr::Lit(ExprLit { lit: syn::Lit::Int(lit_int), .. }))) => {
						let index = lit_int
							.base10_parse::<u8>()
							.expect("Internal error, index attribute must have been checked");
						if let Some(span) = map.insert(index, v.span()) {
							let mut error =
								syn::Error::new(v.span(), "Duplicate variant index. qed");
							error.combine(syn::Error::new(
								span,
								"Variant index already defined here.",
							));
							return Err(error)
						}
					},
					Some((_, _)) =>
						return Err(syn::Error::new(v.span(), "Invalid discriminant. qed")),
					None =>
						if let Some(span) = map.insert(i.try_into().unwrap(), v.span()) {
							let mut error = syn::Error::new(
								span,
								"Custom variant index is duplicated later. qed",
							);
							error.combine(syn::Error::new(v.span(), "Variant index derived here."));
							return Err(error)
						},
				},
			}
		}
		Ok(Self)
	}

	/// Look for a `#[scale(index = $int)]` attribute on a variant. If no attribute
	/// is found, fall back to the discriminant or just the variant index.
	pub fn variant_index(&mut self, v: &Variant, index: usize) -> syn::Result<TokenStream> {
		// first look for an attribute
		let codec_index = find_meta_item(v.attrs.iter(), |meta| {
			if let NestedMeta::Meta(Meta::NameValue(ref nv)) = meta {
				if nv.path.is_ident("index") {
					if let Lit::Int(ref v) = nv.lit {
						let byte = v
							.base10_parse::<u8>()
							.expect("Internal error, index attribute must have been checked");
						return Some(byte);
					}
				}
			}

			None
		});
		if let Some(index) = codec_index {
			Ok(quote! { #index })
		} else {
			match v.discriminant.as_ref() {
				Some((_, expr @ syn::Expr::Lit(ExprLit { lit: syn::Lit::Int(_), .. }))) =>
					Ok(quote! { #expr }),
				Some((_, expr)) => Err(syn::Error::new(expr.span(), "Invalid discriminant. qed")),
				None => Ok(quote! { #index }),
			}
		}
	}
}

/// Look for a `#[codec(encoded_as = "SomeType")]` outer attribute on the given
/// `Field`.
pub fn get_encoded_as_type(field: &Field) -> Option<TokenStream> {
	find_meta_item(field.attrs.iter(), |meta| {
		if let NestedMeta::Meta(Meta::NameValue(ref nv)) = meta {
			if nv.path.is_ident("encoded_as") {
				if let Lit::Str(ref s) = nv.lit {
					return Some(
						TokenStream::from_str(&s.value())
							.expect("Internal error, encoded_as attribute must have been checked"),
					);
				}
			}
		}

		None
	})
}

/// Look for a `#[codec(compact)]` outer attribute on the given `Field`. If the attribute is found,
/// return the compact type associated with the field type.
pub fn get_compact_type(field: &Field, crate_path: &syn::Path) -> Option<TokenStream> {
	find_meta_item(field.attrs.iter(), |meta| {
		if let NestedMeta::Meta(Meta::Path(ref path)) = meta {
			if path.is_ident("compact") {
				let field_type = &field.ty;
				return Some(quote! {<#field_type as #crate_path::HasCompact>::Type});
			}
		}

		None
	})
}

/// Look for a `#[codec(compact)]` outer attribute on the given `Field`.
pub fn is_compact(field: &Field) -> bool {
	get_compact_type(field, &parse_quote!(::crate)).is_some()
}

/// Look for a `#[codec(skip)]` in the given attributes.
pub fn should_skip(attrs: &[Attribute]) -> bool {
	find_meta_item(attrs.iter(), |meta| {
		if let NestedMeta::Meta(Meta::Path(ref path)) = meta {
			if path.is_ident("skip") {
				return Some(path.span());
			}
		}

		None
	})
	.is_some()
}

/// Look for a `#[codec(dumb_trait_bound)]`in the given attributes.
pub fn has_dumb_trait_bound(attrs: &[Attribute]) -> bool {
	find_meta_item(attrs.iter(), |meta| {
		if let NestedMeta::Meta(Meta::Path(ref path)) = meta {
			if path.is_ident("dumb_trait_bound") {
				return Some(());
			}
		}

		None
	})
	.is_some()
}

/// Generate the crate access for the crate using 2018 syntax.
fn crate_access() -> syn::Result<proc_macro2::Ident> {
	use proc_macro2::{Ident, Span};
	use proc_macro_crate::{crate_name, FoundCrate};
	const DEF_CRATE: &str = "parity-scale-codec";
	match crate_name(DEF_CRATE) {
		Ok(FoundCrate::Itself) => {
			let name = DEF_CRATE.to_string().replace('-', "_");
			Ok(syn::Ident::new(&name, Span::call_site()))
		},
		Ok(FoundCrate::Name(name)) => Ok(Ident::new(&name, Span::call_site())),
		Err(e) => Err(syn::Error::new(Span::call_site(), e)),
	}
}

/// This struct matches `crate = ...` where the ellipsis is a `Path`.
struct CratePath {
	_crate_token: Token![crate],
	_eq_token: Token![=],
	path: Path,
}

impl Parse for CratePath {
	fn parse(input: syn::parse::ParseStream) -> syn::Result<Self> {
		Ok(CratePath {
			_crate_token: input.parse()?,
			_eq_token: input.parse()?,
			path: input.parse()?,
		})
	}
}

impl From<CratePath> for Path {
	fn from(CratePath { path, .. }: CratePath) -> Self {
		path
	}
}

/// Match `#[codec(crate = ...)]` and return the `...` if it is a `Path`.
fn codec_crate_path_inner(attr: &Attribute) -> Option<Path> {
	// match `#[codec ...]`
	attr.path
		.is_ident("codec")
		.then(|| {
			// match `#[codec(crate = ...)]` and return the `...`
			attr.parse_args::<CratePath>().map(Into::into).ok()
		})
		.flatten()
}

/// Match `#[codec(crate = ...)]` and return the ellipsis as a `Path`.
///
/// If not found, returns the default crate access pattern.
///
/// If multiple items match the pattern, all but the first are ignored.
pub fn codec_crate_path(attrs: &[Attribute]) -> syn::Result<Path> {
	match attrs.iter().find_map(codec_crate_path_inner) {
		Some(path) => Ok(path),
		None => crate_access().map(|ident| parse_quote!(::#ident)),
	}
}

/// Parse `name(T: Bound, N: Bound)` or `name(skip_type_params(T, N))` as a custom trait bound.
pub enum CustomTraitBound<N> {
	SpecifiedBounds {
		_name: N,
		_paren_token: token::Paren,
		bounds: Punctuated<syn::WherePredicate, Token![,]>,
	},
	SkipTypeParams {
		_name: N,
		_paren_token_1: token::Paren,
		_skip_type_params: skip_type_params,
		_paren_token_2: token::Paren,
		type_names: Punctuated<syn::Ident, Token![,]>,
	},
}

impl<N: Parse> Parse for CustomTraitBound<N> {
	fn parse(input: syn::parse::ParseStream) -> syn::Result<Self> {
		let mut content;
		let _name: N = input.parse()?;
		let _paren_token = syn::parenthesized!(content in input);
		if content.peek(skip_type_params) {
			Ok(Self::SkipTypeParams {
				_name,
				_paren_token_1: _paren_token,
				_skip_type_params: content.parse::<skip_type_params>()?,
				_paren_token_2: syn::parenthesized!(content in content),
				type_names: content.parse_terminated(syn::Ident::parse)?,
			})
		} else {
			Ok(Self::SpecifiedBounds {
				_name,
				_paren_token,
				bounds: content.parse_terminated(syn::WherePredicate::parse)?,
			})
		}
	}
}

syn::custom_keyword!(encode_bound);
syn::custom_keyword!(decode_bound);
syn::custom_keyword!(decode_with_mem_tracking_bound);
syn::custom_keyword!(mel_bound);
syn::custom_keyword!(skip_type_params);

/// Look for a `#[codec(decode_bound(T: Decode))]` in the given attributes.
///
/// If found, it should be used as trait bounds when deriving the `Decode` trait.
pub fn custom_decode_trait_bound(attrs: &[Attribute]) -> Option<CustomTraitBound<decode_bound>> {
	find_meta_item(attrs.iter(), Some)
}

/// Look for a `#[codec(decode_with_mem_tracking_bound(T: Decode))]` in the given attributes.
///
/// If found, it should be used as trait bounds when deriving the `Decode` trait.
pub fn custom_decode_with_mem_tracking_trait_bound(
	attrs: &[Attribute],
) -> Option<CustomTraitBound<decode_with_mem_tracking_bound>> {
	find_meta_item(attrs.iter(), Some)
}

/// Look for a `#[codec(encode_bound(T: Encode))]` in the given attributes.
///
/// If found, it should be used as trait bounds when deriving the `Encode` trait.
pub fn custom_encode_trait_bound(attrs: &[Attribute]) -> Option<CustomTraitBound<encode_bound>> {
	find_meta_item(attrs.iter(), Some)
}

/// Look for a `#[codec(mel_bound(T: MaxEncodedLen))]` in the given attributes.
///
/// If found, it should be used as the trait bounds when deriving the `MaxEncodedLen` trait.
#[cfg(feature = "max-encoded-len")]
pub fn custom_mel_trait_bound(attrs: &[Attribute]) -> Option<CustomTraitBound<mel_bound>> {
	find_meta_item(attrs.iter(), Some)
}

/// Given a set of named fields, return an iterator of `Field` where all fields
/// marked `#[codec(skip)]` are filtered out.
pub fn filter_skip_named(fields: &syn::FieldsNamed) -> impl Iterator<Item = &Field> {
	fields.named.iter().filter(|f| !should_skip(&f.attrs))
}

/// Given a set of unnamed fields, return an iterator of `(index, Field)` where all fields
/// marked `#[codec(skip)]` are filtered out.
pub fn filter_skip_unnamed(fields: &syn::FieldsUnnamed) -> impl Iterator<Item = (usize, &Field)> {
	fields.unnamed.iter().enumerate().filter(|(_, f)| !should_skip(&f.attrs))
}

/// Ensure attributes are correctly applied. This *must* be called before using
/// any of the attribute finder methods or the macro may panic if it encounters
/// misapplied attributes.
///
/// The top level can have the following attributes:
///
/// * `#[codec(dumb_trait_bound)]`
/// * `#[codec(encode_bound(T: Encode))]`
/// * `#[codec(decode_bound(T: Decode))]`
/// * `#[codec(mel_bound(T: MaxEncodedLen))]`
/// * `#[codec(crate = path::to::crate)]
///
/// Fields can have the following attributes:
///
/// * `#[codec(skip)]`
/// * `#[codec(compact)]`
/// * `#[codec(encoded_as = "$EncodeAs")]` with $EncodedAs a valid TokenStream
///
/// Variants can have the following attributes:
///
/// * `#[codec(skip)]`
/// * `#[codec(index = $int)]`
pub fn check_attributes(input: &DeriveInput) -> syn::Result<()> {
	for attr in &input.attrs {
		check_top_attribute(attr)?;
	}

	match input.data {
		Data::Struct(ref data) => match &data.fields {
			| Fields::Named(FieldsNamed { named: fields, .. }) |
			Fields::Unnamed(FieldsUnnamed { unnamed: fields, .. }) =>
				for field in fields {
					for attr in &field.attrs {
						check_field_attribute(attr)?;
					}
				},
			Fields::Unit => (),
		},
		Data::Enum(ref data) =>
			for variant in data.variants.iter() {
				for attr in &variant.attrs {
					check_variant_attribute(attr)?;
				}
				for field in &variant.fields {
					for attr in &field.attrs {
						check_field_attribute(attr)?;
					}
				}
			},
		Data::Union(_) => (),
	}
	Ok(())
}

// Check if the attribute is `#[allow(..)]`, `#[deny(..)]`, `#[forbid(..)]` or `#[warn(..)]`.
pub fn is_lint_attribute(attr: &Attribute) -> bool {
	attr.path.is_ident("allow") ||
		attr.path.is_ident("deny") ||
		attr.path.is_ident("forbid") ||
		attr.path.is_ident("warn")
}

// Ensure a field is decorated only with the following attributes:
// * `#[codec(skip)]`
// * `#[codec(compact)]`
// * `#[codec(encoded_as = "$EncodeAs")]` with $EncodedAs a valid TokenStream
fn check_field_attribute(attr: &Attribute) -> syn::Result<()> {
	let field_error = "Invalid attribute on field, only `#[codec(skip)]`, `#[codec(compact)]` and \
		`#[codec(encoded_as = \"$EncodeAs\")]` are accepted.";

	if attr.path.is_ident("codec") {
		match attr.parse_meta()? {
			Meta::List(ref meta_list) if meta_list.nested.len() == 1 => {
				match meta_list.nested.first().expect("Just checked that there is one item; qed") {
					NestedMeta::Meta(Meta::Path(path))
						if path.get_ident().map_or(false, |i| i == "skip") =>
						Ok(()),

					NestedMeta::Meta(Meta::Path(path))
						if path.get_ident().map_or(false, |i| i == "compact") =>
						Ok(()),

					NestedMeta::Meta(Meta::NameValue(MetaNameValue {
						path,
						lit: Lit::Str(lit_str),
						..
					})) if path.get_ident().map_or(false, |i| i == "encoded_as") =>
						TokenStream::from_str(&lit_str.value())
							.map(|_| ())
							.map_err(|_e| syn::Error::new(lit_str.span(), "Invalid token stream")),

					elt => Err(syn::Error::new(elt.span(), field_error)),
				}
			},
			meta => Err(syn::Error::new(meta.span(), field_error)),
		}
	} else {
		Ok(())
	}
}

// Ensure a field is decorated only with the following attributes:
// * `#[codec(skip)]`
// * `#[codec(index = $int)]`
fn check_variant_attribute(attr: &Attribute) -> syn::Result<()> {
	let variant_error = "Invalid attribute on variant, only `#[codec(skip)]` and \
		`#[codec(index = $u8)]` are accepted.";

	if attr.path.is_ident("codec") {
		match attr.parse_meta()? {
			Meta::List(ref meta_list) if meta_list.nested.len() == 1 => {
				match meta_list.nested.first().expect("Just checked that there is one item; qed") {
					NestedMeta::Meta(Meta::Path(path))
						if path.get_ident().map_or(false, |i| i == "skip") =>
						Ok(()),

					NestedMeta::Meta(Meta::NameValue(MetaNameValue {
						path,
						lit: Lit::Int(lit_int),
						..
					})) if path.get_ident().map_or(false, |i| i == "index") => lit_int
						.base10_parse::<u8>()
						.map(|_| ())
						.map_err(|_| syn::Error::new(lit_int.span(), "Index must be in 0..255")),

					elt => Err(syn::Error::new(elt.span(), variant_error)),
				}
			},
			meta => Err(syn::Error::new(meta.span(), variant_error)),
		}
	} else {
		Ok(())
	}
}

// Only `#[codec(dumb_trait_bound)]` is accepted as top attribute
fn check_top_attribute(attr: &Attribute) -> syn::Result<()> {
	let top_error = "Invalid attribute: only `#[codec(dumb_trait_bound)]`, \
		`#[codec(crate = path::to::crate)]`, `#[codec(encode_bound(T: Encode))]`, \
		`#[codec(decode_bound(T: Decode))]`, \
		`#[codec(decode_bound_with_mem_tracking_bound(T: DecodeWithMemTracking))]` or \
		`#[codec(mel_bound(T: MaxEncodedLen))]` are accepted as top attribute";
	if attr.path.is_ident("codec") &&
		attr.parse_args::<CustomTraitBound<encode_bound>>().is_err() &&
		attr.parse_args::<CustomTraitBound<decode_bound>>().is_err() &&
		attr.parse_args::<CustomTraitBound<decode_with_mem_tracking_bound>>().is_err() &&
		attr.parse_args::<CustomTraitBound<mel_bound>>().is_err() &&
		codec_crate_path_inner(attr).is_none()
	{
		match attr.parse_meta()? {
			Meta::List(ref meta_list) if meta_list.nested.len() == 1 => {
				match meta_list.nested.first().expect("Just checked that there is one item; qed") {
					NestedMeta::Meta(Meta::Path(path))
						if path.get_ident().map_or(false, |i| i == "dumb_trait_bound") =>
						Ok(()),

					elt => Err(syn::Error::new(elt.span(), top_error)),
				}
			},
			_ => Err(syn::Error::new(attr.span(), top_error)),
		}
	} else {
		Ok(())
	}
}

fn check_repr(attrs: &[syn::Attribute], value: &str) -> bool {
	let mut result = false;
	for raw_attr in attrs {
		let path = raw_attr.path.clone().into_token_stream().to_string();
		if path != "repr" {
			continue;
		}

		result = raw_attr.tokens.clone().into_token_stream().to_string() == value;
	}

	result
}

/// Checks whether the given attributes contain a `#[repr(transparent)]`.
pub fn is_transparent(attrs: &[syn::Attribute]) -> bool {
	// TODO: When migrating to syn 2 the `"(transparent)"` needs to be changed into `"transparent"`.
	check_repr(attrs, "(transparent)")
}

pub fn try_get_variants(data: &DataEnum) -> Result<Vec<&Variant>, syn::Error> {
	let data_variants: Vec<_> =
		data.variants.iter().filter(|variant| !should_skip(&variant.attrs)).collect();

	if data_variants.len() > 256 {
		return Err(syn::Error::new(
			data.variants.span(),
			"Currently only enums with at most 256 variants are encodable/decodable.",
		))
	}

	Ok(data_variants)
}<|MERGE_RESOLUTION|>--- conflicted
+++ resolved
@@ -22,15 +22,9 @@
 use proc_macro2::{Span, TokenStream};
 use quote::{quote, ToTokens};
 use syn::{
-<<<<<<< HEAD
-	parse::Parse, punctuated::Punctuated, spanned::Spanned, token, Attribute, Data, DeriveInput,
-	ExprLit, Field, Fields, FieldsNamed, FieldsUnnamed, Lit, Meta, MetaNameValue, NestedMeta, Path,
-	Variant,
-=======
 	parse::Parse, punctuated::Punctuated, spanned::Spanned, token, Attribute, Data, DataEnum,
-	DeriveInput, Field, Fields, FieldsNamed, FieldsUnnamed, Lit, Meta, MetaNameValue, NestedMeta,
-	Path, Variant,
->>>>>>> be670ab5
+	DeriveInput, ExprLit, Field, Fields, FieldsNamed, FieldsUnnamed, Lit, Meta, MetaNameValue,
+	NestedMeta, Path, Variant,
 };
 
 fn find_meta_item<'a, F, R, I, M>(mut itr: I, mut pred: F) -> Option<R>
@@ -44,71 +38,12 @@
 	})
 }
 
-/// Indexes used while defining variants.
-pub struct UsedIndexes;
-
-impl UsedIndexes {
-	/// Build a Set of used indexes for use with #[scale(index = $int)] attribute or
-	/// explicit  discriminant  on the variant
-	pub fn from<'a, I: Iterator<Item = &'a Variant>>(values: I) -> syn::Result<Self> {
-		let mut map: HashMap<u8, Span> = HashMap::new();
-		for (i, v) in values.enumerate() {
-			match find_meta_item(v.attrs.iter(), |meta| {
-				if let NestedMeta::Meta(Meta::NameValue(ref nv)) = meta {
-					if nv.path.is_ident("index") {
-						if let Lit::Int(ref v) = nv.lit {
-							let byte = v
-								.base10_parse::<u8>()
-								.expect("Internal error, index attribute must have been checked");
-							return Some(byte);
-						}
-					}
-				}
-				None
-			}) {
-				Some(index) =>
-					if let Some(span) = map.insert(index, v.span()) {
-						let mut error = syn::Error::new(v.span(), "Duplicate variant index. qed");
-						error.combine(syn::Error::new(span, "Variant index already defined here."));
-						return Err(error)
-					},
-				_ => match v.discriminant.as_ref() {
-					Some((_, syn::Expr::Lit(ExprLit { lit: syn::Lit::Int(lit_int), .. }))) => {
-						let index = lit_int
-							.base10_parse::<u8>()
-							.expect("Internal error, index attribute must have been checked");
-						if let Some(span) = map.insert(index, v.span()) {
-							let mut error =
-								syn::Error::new(v.span(), "Duplicate variant index. qed");
-							error.combine(syn::Error::new(
-								span,
-								"Variant index already defined here.",
-							));
-							return Err(error)
-						}
-					},
-					Some((_, _)) =>
-						return Err(syn::Error::new(v.span(), "Invalid discriminant. qed")),
-					None =>
-						if let Some(span) = map.insert(i.try_into().unwrap(), v.span()) {
-							let mut error = syn::Error::new(
-								span,
-								"Custom variant index is duplicated later. qed",
-							);
-							error.combine(syn::Error::new(v.span(), "Variant index derived here."));
-							return Err(error)
-						},
-				},
-			}
-		}
-		Ok(Self)
-	}
-
-	/// Look for a `#[scale(index = $int)]` attribute on a variant. If no attribute
-	/// is found, fall back to the discriminant or just the variant index.
-	pub fn variant_index(&mut self, v: &Variant, index: usize) -> syn::Result<TokenStream> {
-		// first look for an attribute
-		let codec_index = find_meta_item(v.attrs.iter(), |meta| {
+/// check usage of variant indexes with #[scale(index = $int)] attribute or
+/// explicit  discriminant on the variant
+pub fn check_indexes<'a, I: Iterator<Item = &'a &'a Variant>>(values: I) -> syn::Result<()> {
+	let mut map: HashMap<u8, Span> = HashMap::new();
+	for (i, v) in values.enumerate() {
+		match find_meta_item(v.attrs.iter(), |meta| {
 			if let NestedMeta::Meta(Meta::NameValue(ref nv)) = meta {
 				if nv.path.is_ident("index") {
 					if let Lit::Int(ref v) = nv.lit {
@@ -119,18 +54,65 @@
 					}
 				}
 			}
-
 			None
-		});
-		if let Some(index) = codec_index {
-			Ok(quote! { #index })
-		} else {
-			match v.discriminant.as_ref() {
-				Some((_, expr @ syn::Expr::Lit(ExprLit { lit: syn::Lit::Int(_), .. }))) =>
-					Ok(quote! { #expr }),
-				Some((_, expr)) => Err(syn::Error::new(expr.span(), "Invalid discriminant. qed")),
-				None => Ok(quote! { #index }),
+		}) {
+			Some(index) =>
+				if let Some(span) = map.insert(index, v.span()) {
+					let mut error = syn::Error::new(v.span(), "Duplicate variant index. qed");
+					error.combine(syn::Error::new(span, "Variant index already defined here."));
+					return Err(error)
+				},
+			_ => match v.discriminant.as_ref() {
+				Some((_, syn::Expr::Lit(ExprLit { lit: syn::Lit::Int(lit_int), .. }))) => {
+					let index = lit_int
+						.base10_parse::<u8>()
+						.expect("Internal error, index attribute must have been checked");
+					if let Some(span) = map.insert(index, v.span()) {
+						let mut error = syn::Error::new(v.span(), "Duplicate variant index. qed");
+						error.combine(syn::Error::new(span, "Variant index already defined here."));
+						return Err(error)
+					}
+				},
+				Some((_, _)) => return Err(syn::Error::new(v.span(), "Invalid discriminant. qed")),
+				None =>
+					if let Some(span) = map.insert(i.try_into().unwrap(), v.span()) {
+						let mut error =
+							syn::Error::new(span, "Custom variant index is duplicated later. qed");
+						error.combine(syn::Error::new(v.span(), "Variant index derived here."));
+						return Err(error)
+					},
+			},
+		}
+	}
+	Ok(())
+}
+
+/// Look for a `#[scale(index = $int)]` attribute on a variant. If no attribute
+/// is found, fall back to the discriminant or just the variant index.
+pub fn variant_index(v: &Variant, index: usize) -> syn::Result<TokenStream> {
+	// first look for an attribute
+	let codec_index = find_meta_item(v.attrs.iter(), |meta| {
+		if let NestedMeta::Meta(Meta::NameValue(ref nv)) = meta {
+			if nv.path.is_ident("index") {
+				if let Lit::Int(ref v) = nv.lit {
+					let byte = v
+						.base10_parse::<u8>()
+						.expect("Internal error, index attribute must have been checked");
+					return Some(byte);
+				}
 			}
+		}
+
+		None
+	});
+	if let Some(index) = codec_index {
+		Ok(quote! { #index })
+	} else {
+		match v.discriminant.as_ref() {
+			Some((_, expr @ syn::Expr::Lit(ExprLit { lit: syn::Lit::Int(_), .. }))) =>
+				Ok(quote! { #expr }),
+			Some((_, expr)) => Err(syn::Error::new(expr.span(), "Invalid discriminant. qed")),
+			None => Ok(quote! { #index }),
 		}
 	}
 }
