--- conflicted
+++ resolved
@@ -128,11 +128,7 @@
 
 	let ty_params = generics
 		.type_params()
-<<<<<<< HEAD
-		.filter(|&tp| skip_type_params.iter().all(|skip| skip != &tp.ident))
-=======
 		.filter(|tp| skip_type_params.iter().all(|skip| skip != &tp.ident))
->>>>>>> 3abbdf90
 		.map(|tp| tp.ident.clone())
 		.collect::<Vec<_>>();
 	if ty_params.is_empty() {
