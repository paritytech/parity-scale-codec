// Copyright 2017, 2018 Parity Technologies
//
// Licensed under the Apache License, Version 2.0 (the "License");
// you may not use this file except in compliance with the License.
// You may obtain a copy of the License at
//
//     http://www.apache.org/licenses/LICENSE-2.0
//
// Unless required by applicable law or agreed to in writing, software
// distributed under the License is distributed on an "AS IS" BASIS,
// WITHOUT WARRANTIES OR CONDITIONS OF ANY KIND, either express or implied.
// See the License for the specific language governing permissions and
// limitations under the License.

use crate::utils;
use proc_macro2::{Ident, Span, TokenStream};
use quote::ToTokens;
use std::iter;
use syn::{spanned::Spanned, Data, Error, Field, Fields};

<<<<<<< HEAD
use crate::utils::{self, UsedIndexes};

=======
>>>>>>> be670ab5
/// Generate function block for function `Decode::decode`.
///
/// * data: data info of the type,
/// * type_name: name of the type,
/// * type_generics: the generics of the type in turbofish format, without bounds, e.g. `::<T, I>`
/// * input: the variable name for the argument of function `decode`.
pub fn quote(
	data: &Data,
	type_name: &Ident,
	type_generics: &TokenStream,
	input: &TokenStream,
	crate_path: &syn::Path,
) -> TokenStream {
	match *data {
		Data::Struct(ref data) => create_instance(
			quote! { #type_name #type_generics },
			&type_name.to_string(),
			input,
			&data.fields,
			crate_path,
		),
		Data::Enum(ref data) => {
<<<<<<< HEAD
			let data_variants =
				|| data.variants.iter().filter(|variant| !utils::should_skip(&variant.attrs));

			if data_variants().count() > 256 {
				return Error::new(
					data.variants.span(),
					"Currently only enums with at most 256 variants are encodable.",
				)
				.to_compile_error();
			}
			let mut used_indexes =
				match UsedIndexes::from(data_variants()).map_err(|e| e.to_compile_error()) {
					Ok(index) => index,
					Err(e) => return e,
				};
			let mut items = vec![];
			for (index, v) in data_variants().enumerate() {
=======
			let variants = match utils::try_get_variants(data) {
				Ok(variants) => variants,
				Err(e) => return e.to_compile_error(),
			};

			let recurse = variants.iter().enumerate().map(|(i, v)| {
>>>>>>> be670ab5
				let name = &v.ident;
				let index = match used_indexes
					.variant_index(v, index)
					.map_err(|e| e.into_compile_error())
				{
					Ok(i) => i,
					Err(e) => return e,
				};

				let create = create_instance(
					quote! { #type_name #type_generics :: #name },
					&format!("{}::{}", type_name, name),
					input,
					&v.fields,
					crate_path,
				);

				let item = quote_spanned! { v.span() =>
					#[allow(clippy::unnecessary_cast)]
					__codec_x_edqy if __codec_x_edqy == #index as ::core::primitive::u8 => {
						// NOTE: This lambda is necessary to work around an upstream bug
						// where each extra branch results in excessive stack usage:
						//   https://github.com/rust-lang/rust/issues/34283
						#[allow(clippy::redundant_closure_call)]
						return (move || {
							#create
						})();
					},
				};
				items.push(item);
			}

			let read_byte_err_msg =
				format!("Could not decode `{type_name}`, failed to read variant byte");
			let invalid_variant_err_msg =
				format!("Could not decode `{type_name}`, variant doesn't exist");
			quote! {
				match #input.read_byte()
					.map_err(|e| e.chain(#read_byte_err_msg))?
				{
					#( #items )*
					_ => {
						#[allow(clippy::redundant_closure_call)]
						return (move || {
							::core::result::Result::Err(
								<_ as ::core::convert::Into<_>>::into(#invalid_variant_err_msg)
							)
						})();
					},
				}
			}
		},
		Data::Union(_) =>
			Error::new(Span::call_site(), "Union types are not supported.").to_compile_error(),
	}
}

pub fn quote_decode_into(
	data: &Data,
	crate_path: &syn::Path,
	input: &TokenStream,
	attrs: &[syn::Attribute],
) -> Option<TokenStream> {
	// Make sure the type is `#[repr(transparent)]`, as this guarantees that
	// there can be only one field that is not zero-sized.
	if !crate::utils::is_transparent(attrs) {
		return None;
	}

	let fields = match data {
		Data::Struct(syn::DataStruct {
			fields:
				Fields::Named(syn::FieldsNamed { named: fields, .. }) |
				Fields::Unnamed(syn::FieldsUnnamed { unnamed: fields, .. }),
			..
		}) => fields,
		_ => return None,
	};

	if fields.is_empty() {
		return None;
	}

	// Bail if there are any extra attributes which could influence how the type is decoded.
	if fields.iter().any(|field| {
		utils::get_encoded_as_type(field).is_some() ||
			utils::is_compact(field) ||
			utils::should_skip(&field.attrs)
	}) {
		return None;
	}

	// Go through each field and call `decode_into` on it.
	//
	// Normally if there's more than one field in the struct this would be incorrect,
	// however since the struct's marked as `#[repr(transparent)]` we're guaranteed that
	// there's at most one non zero-sized field, so only one of these `decode_into` calls
	// should actually do something, and the rest should just be dummy calls that do nothing.
	let mut decode_fields = Vec::new();
	let mut sizes = Vec::new();
	let mut non_zst_field_count = Vec::new();
	for field in fields {
		let field_type = &field.ty;
		decode_fields.push(quote! {{
			let dst_: &mut ::core::mem::MaybeUninit<Self> = dst_; // To make sure the type is what we expect.

			// Here we cast `&mut MaybeUninit<Self>` into a `&mut MaybeUninit<#field_type>`.
			//
			// SAFETY: The struct is marked as `#[repr(transparent)]` so the address of every field will
			//         be the same as the address of the struct itself.
			let dst_: &mut ::core::mem::MaybeUninit<#field_type> = unsafe {
				&mut *dst_.as_mut_ptr().cast::<::core::mem::MaybeUninit<#field_type>>()
			};
			<#field_type as #crate_path::Decode>::decode_into(#input, dst_)?;
		}});

		if !sizes.is_empty() {
			sizes.push(quote! { + });
		}
		sizes.push(quote! { ::core::mem::size_of::<#field_type>() });

		if !non_zst_field_count.is_empty() {
			non_zst_field_count.push(quote! { + });
		}
		non_zst_field_count
			.push(quote! { if ::core::mem::size_of::<#field_type>() > 0 { 1 } else { 0 } });
	}

	Some(quote! {
		// Just a sanity check. These should always be true and will be optimized-out.
		::core::assert_eq!(#(#sizes)*, ::core::mem::size_of::<Self>());
		::core::assert!(#(#non_zst_field_count)* <= 1);

		#(#decode_fields)*

		// SAFETY: We've successfully called `decode_into` for all of the fields.
		unsafe { ::core::result::Result::Ok(#crate_path::DecodeFinished::assert_decoding_finished()) }
	})
}

fn create_decode_expr(
	field: &Field,
	name: &str,
	input: &TokenStream,
	crate_path: &syn::Path,
) -> TokenStream {
	let encoded_as = utils::get_encoded_as_type(field);
	let compact = utils::get_compact_type(field, crate_path);
	let skip = utils::should_skip(&field.attrs);

	let res = quote!(__codec_res_edqy);

	if encoded_as.is_some() as u8 + compact.is_some() as u8 + skip as u8 > 1 {
		return Error::new(
			field.span(),
			"`encoded_as`, `compact` and `skip` can only be used one at a time!",
		)
		.to_compile_error();
	}

	let err_msg = format!("Could not decode `{}`", name);

	if let Some(compact) = compact {
		quote_spanned! { field.span() =>
			{
				let #res = <#compact as #crate_path::Decode>::decode(#input);
				match #res {
					::core::result::Result::Err(e) => return ::core::result::Result::Err(e.chain(#err_msg)),
					::core::result::Result::Ok(#res) => #res.into(),
				}
			}
		}
	} else if let Some(encoded_as) = encoded_as {
		quote_spanned! { field.span() =>
			{
				let #res = <#encoded_as as #crate_path::Decode>::decode(#input);
				match #res {
					::core::result::Result::Err(e) => return ::core::result::Result::Err(e.chain(#err_msg)),
					::core::result::Result::Ok(#res) => #res.into(),
				}
			}
		}
	} else if skip {
		quote_spanned! { field.span() => ::core::default::Default::default() }
	} else {
		let field_type = &field.ty;
		quote_spanned! { field.span() =>
			{
				let #res = <#field_type as #crate_path::Decode>::decode(#input);
				match #res {
					::core::result::Result::Err(e) => return ::core::result::Result::Err(e.chain(#err_msg)),
					::core::result::Result::Ok(#res) => #res,
				}
			}
		}
	}
}

fn create_instance(
	name: TokenStream,
	name_str: &str,
	input: &TokenStream,
	fields: &Fields,
	crate_path: &syn::Path,
) -> TokenStream {
	match *fields {
		Fields::Named(ref fields) => {
			let recurse = fields.named.iter().map(|f| {
				let name_ident = &f.ident;
				let field_name = match name_ident {
					Some(a) => format!("{}::{}", name_str, a),
					None => name_str.to_string(), // Should never happen, fields are named.
				};
				let decode = create_decode_expr(f, &field_name, input, crate_path);

				quote_spanned! { f.span() =>
					#name_ident: #decode
				}
			});

			quote_spanned! { fields.span() =>
				::core::result::Result::Ok(#name {
					#( #recurse, )*
				})
			}
		},
		Fields::Unnamed(ref fields) => {
			let recurse = fields.unnamed.iter().enumerate().map(|(i, f)| {
				let field_name = format!("{}.{}", name_str, i);

				create_decode_expr(f, &field_name, input, crate_path)
			});

			quote_spanned! { fields.span() =>
				::core::result::Result::Ok(#name (
					#( #recurse, )*
				))
			}
		},
		Fields::Unit => {
			quote_spanned! { fields.span() =>
				::core::result::Result::Ok(#name)
			}
		},
	}
}

pub fn quote_decode_with_mem_tracking_checks(data: &Data, crate_path: &syn::Path) -> TokenStream {
	let fields: Box<dyn Iterator<Item = &Field>> = match data {
		Data::Struct(data) => Box::new(data.fields.iter()),
		Data::Enum(ref data) => {
			let variants = match utils::try_get_variants(data) {
				Ok(variants) => variants,
				Err(e) => return e.to_compile_error(),
			};

			let mut fields: Box<dyn Iterator<Item = &Field>> = Box::new(iter::empty());
			for variant in variants {
				fields = Box::new(fields.chain(variant.fields.iter()));
			}
			fields
		},
		Data::Union(_) => {
			return Error::new(Span::call_site(), "Union types are not supported.")
				.to_compile_error();
		},
	};

	let processed_fields = fields.filter_map(|field| {
		if utils::should_skip(&field.attrs) {
			return None;
		}

		let field_type = if let Some(compact) = utils::get_compact_type(field, crate_path) {
			compact
		} else if let Some(encoded_as) = utils::get_encoded_as_type(field) {
			encoded_as
		} else {
			field.ty.to_token_stream()
		};
		Some(quote_spanned! {field.span() => #field_type})
	});

	quote! {
		fn check_field<T: #crate_path::DecodeWithMemTracking>() {}

		#(
			check_field::<#processed_fields>();
		)*
	}
}<|MERGE_RESOLUTION|>--- conflicted
+++ resolved
@@ -18,11 +18,6 @@
 use std::iter;
 use syn::{spanned::Spanned, Data, Error, Field, Fields};
 
-<<<<<<< HEAD
-use crate::utils::{self, UsedIndexes};
-
-=======
->>>>>>> be670ab5
 /// Generate function block for function `Decode::decode`.
 ///
 /// * data: data info of the type,
@@ -45,36 +40,18 @@
 			crate_path,
 		),
 		Data::Enum(ref data) => {
-<<<<<<< HEAD
-			let data_variants =
-				|| data.variants.iter().filter(|variant| !utils::should_skip(&variant.attrs));
-
-			if data_variants().count() > 256 {
-				return Error::new(
-					data.variants.span(),
-					"Currently only enums with at most 256 variants are encodable.",
-				)
-				.to_compile_error();
-			}
-			let mut used_indexes =
-				match UsedIndexes::from(data_variants()).map_err(|e| e.to_compile_error()) {
-					Ok(index) => index,
-					Err(e) => return e,
-				};
-			let mut items = vec![];
-			for (index, v) in data_variants().enumerate() {
-=======
 			let variants = match utils::try_get_variants(data) {
 				Ok(variants) => variants,
 				Err(e) => return e.to_compile_error(),
 			};
-
-			let recurse = variants.iter().enumerate().map(|(i, v)| {
->>>>>>> be670ab5
+			match utils::check_indexes(variants.iter()).map_err(|e| e.to_compile_error()) {
+				Ok(()) => (),
+				Err(e) => return e,
+			};
+			let mut items = vec![];
+			for (index, v) in variants.iter().enumerate() {
 				let name = &v.ident;
-				let index = match used_indexes
-					.variant_index(v, index)
-					.map_err(|e| e.into_compile_error())
+				let index = match utils::variant_index(v, index).map_err(|e| e.into_compile_error())
 				{
 					Ok(i) => i,
 					Err(e) => return e,
