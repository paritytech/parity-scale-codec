error: Invalid attribute: only `#[codec(dumb_trait_bound)]`, `#[codec(crate = path::to::crate)]`, `#[codec(encode_bound(T: Encode))]`, `#[codec(decode_bound(T: Decode))]`, or `#[codec(mel_bound(T: MaxEncodedLen))]` are accepted as top attribute
 --> tests/max_encoded_len_ui/incomplete_attr.rs:4:9
  |
4 | #[codec(crate)]
  |         ^^^^^

error[E0277]: the trait bound `Example: WrapperTypeEncode` is not satisfied
  --> tests/max_encoded_len_ui/incomplete_attr.rs:3:18
   |
3  | #[derive(Encode, MaxEncodedLen)]
   |                  ^^^^^^^^^^^^^ the trait `WrapperTypeEncode` is not implemented for `Example`
   |
   = note: required because of the requirements on the impl of `Encode` for `Example`
note: required by a bound in `MaxEncodedLen`
<<<<<<< HEAD
  --> $DIR/max_encoded_len.rs:28:26
   |
28 | pub trait MaxEncodedLen: Encode {
=======
  --> src/max_encoded_len.rs
   |
   | pub trait MaxEncodedLen: Encode {
>>>>>>> ce09441f
   |                          ^^^^^^ required by this bound in `MaxEncodedLen`
   = note: this error originates in the derive macro `MaxEncodedLen` (in Nightly builds, run with -Z macro-backtrace for more info)<|MERGE_RESOLUTION|>--- conflicted
+++ resolved
@@ -12,14 +12,8 @@
    |
    = note: required because of the requirements on the impl of `Encode` for `Example`
 note: required by a bound in `MaxEncodedLen`
-<<<<<<< HEAD
-  --> $DIR/max_encoded_len.rs:28:26
-   |
-28 | pub trait MaxEncodedLen: Encode {
-=======
   --> src/max_encoded_len.rs
    |
    | pub trait MaxEncodedLen: Encode {
->>>>>>> ce09441f
    |                          ^^^^^^ required by this bound in `MaxEncodedLen`
    = note: this error originates in the derive macro `MaxEncodedLen` (in Nightly builds, run with -Z macro-backtrace for more info)